# Copyright 2017 Battelle Energy Alliance, LLC
#
# Licensed under the Apache License, Version 2.0 (the "License");
# you may not use this file except in compliance with the License.
# You may obtain a copy of the License at
#
# http://www.apache.org/licenses/LICENSE-2.0
#
# Unless required by applicable law or agreed to in writing, software
# distributed under the License is distributed on an "AS IS" BASIS,
# WITHOUT WARRANTIES OR CONDITIONS OF ANY KIND, either express or implied.
# See the License for the specific language governing permissions and
# limitations under the License.
"""
Created on Mar 5, 2013

@author: alfoa, cogljj, crisr
"""
#for future compatibility with Python 3--------------------------------------------------------------
from __future__ import division, print_function, unicode_literals, absolute_import
#End compatibility block for Python 3----------------------------------------------------------------

#External Modules------------------------------------------------------------------------------------
import sys
<<<<<<< HEAD
import abc
import psutil
=======
>>>>>>> e7ae5bf4
import gc
from utils import importerUtils as im
## TODO: REMOVE WHEN RAY AVAILABLE FOR WINDOWOS
if im.isLibAvail("ray"):
  import ray
else:
  import inspect
#External Modules End--------------------------------------------------------------------------------

#Internal Modules------------------------------------------------------------------------------------
from utils import utils
from .InternalRunner import InternalRunner
#Internal Modules End--------------------------------------------------------------------------------

waitTimeOut = 1e-10 # timeout to check for job to finish

class DistributedMemoryRunner(InternalRunner):
  """
    Class for running internal objects in distributed memory fashion using
    ppserver
  """
  def __init__(self, messageHandler, args, functionToRun,
                    identifier=None, metadata=None,
                    uniqueHandler = "any", profile = False):
    """
      Init method
      @ In, messageHandler, MessageHandler object, the global RAVEN message
        handler object
      @ In, args, list, this is a list of arguments that will be passed as
        function parameters into whatever method is stored in functionToRun.
        e.g., functionToRun(*args)
      @ In, functionToRun, method or function, function that needs to be run
      @ In, identifier, string, optional, id of this job
      @ In, metadata, dict, optional, dictionary of metadata associated with
        this run
      @ In, forceUseThreads, bool, optional, flag that, if True, is going to
        force the usage of multi-threading even if parallel python is activated
      @ In, uniqueHandler, string, optional, it is a special keyword attached to
        this runner. For example, if present, to retrieve this runner using the
        method jobHandler.getFinished, the uniqueHandler needs to be provided.
        If uniqueHandler == 'any', every "client" can get this runner
      @ In, profile, bool, optional, if True then timing statements are printed
        during deconstruction.
      @ Out, None
    """
    ## First, allow the base class to handle the commonalities
    ##   We keep the command here, in order to have the hook for running exec
    ##   code into internal models
    if not im.isLibAvail("ray"):
      self.__ppserver, args = args[0], args[1:]
    super(DistributedMemoryRunner, self).__init__(messageHandler, args, functionToRun, identifier, metadata, uniqueHandler,profile)

  def isDone(self):
    """
      Method to check if the calculation associated with this Runner is finished
      @ In, None
      @ Out, finished, bool, is it finished?
    """
    ## If the process has not been started yet, then return False
    if not self.started:
      return False

    if self.thread is None:
      return True
    else:
      return (self.thread in ray.wait([self.thread], timeout=waitTimeOut)[0]) if im.isLibAvail("ray") else self.thread.finished

  def _collectRunnerResponse(self):
    """
      Method to add the process response in the internal variable (pointer)
      self.__runReturn
      @ In, None
      @ Out, None
    """
    if not self.hasBeenAdded:
      if self.thread is not None:
        self.runReturn = ray.get(self.thread) if im.isLibAvail("ray") else self.thread()
      else:
        self.runReturn = None
      self.hasBeenAdded = True

  def start(self):
    """
      Method to start the job associated to this Runner
      @ In, None
      @ Out, None
    """
    try:
      if im.isLibAvail("ray"):
        self.thread = self.functionToRun(*self.args)
      else:
        self.thread = self.__ppserver.submit(self.functionToRun, args=self.args, depfuncs=(),
                                             modules = tuple([self.functionToRun.__module__]+list(set(utils.returnImportModuleString(inspect.getmodule(self.functionToRun),True)))))
      self.trackTime('runner_started')
      self.started = True
      gc.collect()
<<<<<<< HEAD
    except Exception as ae:
      #Uncomment if you need the traceback
      self.exceptionTrace = sys.exc_info()
=======
      return

    except Exception as ae:
      #Uncomment if you need the traceback
      self.exceptionTrace = sys.exc_info()
      #exc_type, exc_value, exc_traceback = sys.exc_info()
      #import traceback
      #traceback.print_exception(exc_type, exc_value, exc_traceback)
>>>>>>> e7ae5bf4
      self.raiseAWarning(self.__class__.__name__ + " job "+self.identifier+" failed with error:"+ str(ae) +" !",'ExceptedError')
      self.returnCode = -1

  def kill(self):
    """
      Method to kill the job associated to this Runner
      @ In, None
      @ Out, None
    """
    del self.thread
    self.thread = None
    self.returnCode = -1
    self.trackTime('runner_killed')<|MERGE_RESOLUTION|>--- conflicted
+++ resolved
@@ -22,11 +22,8 @@
 
 #External Modules------------------------------------------------------------------------------------
 import sys
-<<<<<<< HEAD
 import abc
 import psutil
-=======
->>>>>>> e7ae5bf4
 import gc
 from utils import importerUtils as im
 ## TODO: REMOVE WHEN RAY AVAILABLE FOR WINDOWOS
@@ -123,11 +120,6 @@
       self.trackTime('runner_started')
       self.started = True
       gc.collect()
-<<<<<<< HEAD
-    except Exception as ae:
-      #Uncomment if you need the traceback
-      self.exceptionTrace = sys.exc_info()
-=======
       return
 
     except Exception as ae:
@@ -136,7 +128,6 @@
       #exc_type, exc_value, exc_traceback = sys.exc_info()
       #import traceback
       #traceback.print_exception(exc_type, exc_value, exc_traceback)
->>>>>>> e7ae5bf4
       self.raiseAWarning(self.__class__.__name__ + " job "+self.identifier+" failed with error:"+ str(ae) +" !",'ExceptedError')
       self.returnCode = -1
 
