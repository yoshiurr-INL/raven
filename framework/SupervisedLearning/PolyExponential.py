# Copyright 2017 Battelle Energy Alliance, LLC
#
# Licensed under the Apache License, Version 2.0 (the "License");
# you may not use this file except in compliance with the License.
# You may obtain a copy of the License at
#
# http://www.apache.org/licenses/LICENSE-2.0
#
# Unless required by applicable law or agreed to in writing, software
# distributed under the License is distributed on an "AS IS" BASIS,
# WITHOUT WARRANTIES OR CONDITIONS OF ANY KIND, either express or implied.
# See the License for the specific language governing permissions and
# limitations under the License.
"""
  Created on May 8, 2018

  @author: talbpaul
  Originally from SupervisedLearning.py, split in PR #650 in July 2018
  Base subclass definition for PolyExponential ROM (transferred from alfoa in SupervisedLearning)
"""
#for future compatibility with Python 3--------------------------------------------------------------
from __future__ import division, print_function, unicode_literals, absolute_import
import warnings
warnings.simplefilter('default',DeprecationWarning)
#End compatibility block for Python 3----------------------------------------------------------------

#External Modules------------------------------------------------------------------------------------
from sklearn import preprocessing
from sklearn.pipeline import make_pipeline
from sklearn import linear_model
from sklearn import neighbors
import numpy as np
#External Modules End--------------------------------------------------------------------------------

#Internal Modules------------------------------------------------------------------------------------
from SupervisedLearning import supervisedLearning
from SupervisedLearning import NDsplineRom
#Internal Modules End--------------------------------------------------------------------------------


class PolyExponential(supervisedLearning):
<<<<<<< HEAD
  r"""
    This surrogate is aimed to construct a "time-dep" surrogate based on a polynomial sum of exponentials
=======
  """
    This surrogate is aimed to construct a time-dep surrogate based on a polynomial sum of exponentials
>>>>>>> 0a48f534
    The surrogate will have the form:
    SM(X,z) = sum_{i=1}^N P_i(X) exp ( - Q_i(X) z )
    where:
      z is the independent  monotonic variable (e.g. time)
      X is the vector of the other independent (parametric) variables
      P_i(X) is a polynomial of rank M function of the parametric space X
      Q_i(X) is a polynomial of rank M function of the parametric space X
  """
  def __init__(self,messageHandler,**kwargs):
    """
      PolyExponential constructor
      @ In, messageHandler, MessageHandler.MessageUser, a MessageHandler object in charge of raising errors,
                           and printing messages
      @ In, kwargs, dict, an arbitrary dictionary of keywords and values
    """

    supervisedLearning.__init__(self,messageHandler,**kwargs)
    self.availCoeffRegressors               = ['nearest','poly','spline']                   # avail coeff regressors
    self.printTag                           = 'PolyExponential'                             # Print tag
    self.pivotParameterID                   = kwargs.get("pivotParameter","time")           # Pivot parameter ID
    self._dynamicHandling                   = True                                          # This ROM is able to manage the time-series on its own
    self.polyExpParams                      = {}                                            # poly exponential options' container
    self.polyExpParams['expTerms']          = int(kwargs.get('numberExpTerms',3))           # the number of exponential terms
    self.polyExpParams['coeffRegressor']    = kwargs.get('coeffRegressor','spline').lower() # which regressor to use for interpolating the coefficient
    self.polyExpParams['polyOrder']         = int(kwargs.get('polyOrder',3))                # the polynomial order
    self.polyExpParams['tol']               = float(kwargs.get('tol',0.001))                # optimization tolerance
    self.polyExpParams['maxNumberIter']     = int(kwargs.get('maxNumberIter',5000))         # maximum number of iterations in optimization
    self.aij                                = None                                          # a_ij coefficients of the exponential terms {'target1':ndarray(nsamples, self.polyExpParams['expTerms']),'target2',ndarray,etc}
    self.bij                                = None                                          # b_ij coefficients of the exponent of the exponential terms {'target1':ndarray(nsamples, self.polyExpParams['expTerms']),'target2',ndarray,etc}
    self.model                              = None                                          # the surrogate model itself {'target1':model,'target2':model, etc.}
    # check if the pivotParameter is among the targetValues
    if self.pivotParameterID not in self.target:
      self.raiseAnError(IOError,"The pivotParameter "+self.pivotParameterID+" must be part of the Target space!")


  def _localNormalizeData(self,values,names,feat):
    """
      Overwrites default normalization procedure.
      @ In, values, unused
      @ In, names, unused
      @ In, feat, feature to normalize
      @ Out, None
    """
    self.muAndSigmaFeatures[feat] = (0.0,1.0)

  def __computeExpTerms(self, x, y, returnPredictDiff=True):
    r"""
      Method to compute the coefficients of "n" exponential terms that minimize the
      difference between the training data and the "predicted" data
      y(x) = sum_{i=1}**n a_i exp ( - bi x )
      @ In, x, numpy.ndarray, the x values
      @ In, y, numpy.ndarray, the target values
      @ In, storePredictDiff, bool, optional, True if the prediction differences need to be returned (default False)
      @ Out, (fi, taui**(-1), predictionErr (optional) ), tuple(numpy.ndarray, numpy.ndarray, numpy.ndarray (optional)),
             ai and bi and predictionErr (if returnPredictDiff=True)
    """
    def _objective(s):
      """
        Objective function for the optimization
        @ In, s, numpy.ndarray, the array of coefficient
        @ Out, objective, float, the cumulative difference between the predicted and the real data
      """
      l = int(s.size/2)
      return np.sum((y - np.dot(s[l:], np.exp(-np.outer(1./s[:l], x))))**2.)
    # I import the differential_evolution here since it is available for scipy ver > 0.15 only and
    # we do not require it yet
    ##TODO: update library requirement
    try:
      from scipy.optimize import differential_evolution
    except ImportError:
      self.raiseAnError(ImportError, "Minimum scipy version to use this SM is 0.15")
    numberTerms   = self.polyExpParams['expTerms']
    predictionErr = None
    x, y          = np.array(x), np.array(y)
    bounds        = [[min(x), max(x)]]*numberTerms + [[min(y), max(y)]]*numberTerms
    result        = differential_evolution(_objective, bounds,
                                           maxiter=self.polyExpParams['maxNumberIter'],
                                           tol=self.polyExpParams['tol'],
                                           disp=False,
                                           seed=200286)
    taui, fi      = np.split(result['x'], 2)
    sortIndexes   = np.argsort(fi)
    fi, taui      = fi[sortIndexes], taui[sortIndexes]
    if returnPredictDiff:
      predictionErr = (y-self.__evaluateExpTerm(x, fi, 1./taui))/y
    return fi, 1./taui, predictionErr

  def __evaluateExpTerm(self,x, a, b):
    r"""
      Evaluate exponential term given x, a and b
      y(x) = sum_{i=1}**n ai exp ( - bi x )
      @ In, x, numpy.ndarray, the x values
      @ In, a, numpy.ndarray, the a values
      @ In, b, numpy.ndarray, the b values
      @ Out, y, numpy.ndarray, the outcome y(x)
    """
    return np.dot(a, np.exp(-np.outer(b, x)))

  def __trainLocal__(self,featureVals,targetVals):
    """
      Perform training on input database stored in featureVals.
      @ In, featureVals, numpy.ndarray, shape= (n_samples, n_dimensions), an array of input data
      @ In, targetVals, numpy.ndarray, shape = (n_samples, n_timeStep), an array of time series data
    """
    # check if the data are time-dependent, otherwise error out
    if (len(targetVals.shape) != 3) :
      self.raiseAnError(Exception, "This ROM is specifically usable for time-series data surrogating (i.e. HistorySet)!")
    targetIndexes     = {}
    self.aij          = {}
    self.bij          = {}
    self.predictError = {}
    self.model        = {}
    pivotParamIndex   = self.target.index(self.pivotParameterID)
    nsamples          = len(targetVals[:,:,pivotParamIndex])
    for index, target in enumerate(self.target):
      if target != self.pivotParameterID:
        targetIndexes[target]     = index
        self.aij[target]          = np.zeros( (nsamples, self.polyExpParams['expTerms']))
        self.bij[target]          = np.zeros((nsamples, self.polyExpParams['expTerms']))
        self.predictError[target] = np.zeros( (nsamples, len(targetVals[0,:,index]) ))
    #TODO: this can be parallelized
    for smp in range(nsamples):
      self.raiseADebug("Computing exponential terms for sample ID "+str(smp+1))
      for target in targetIndexes:
        resp = self.__computeExpTerms(targetVals[smp,:,pivotParamIndex],targetVals[smp,:,targetIndexes[target]])
        self.aij[target][smp,:], self.bij[target][smp,:], self.predictError[target][smp,:] = resp
    # store the pivot values
    self.pivotValues = targetVals[0,:,pivotParamIndex]
    if self.polyExpParams['coeffRegressor']== 'nearest':
      self.scaler = preprocessing.StandardScaler().fit(featureVals)
    # construct poly
    for target in targetIndexes:
      # the targets are the coefficients
      expTermCoeff = np.concatenate( (self.aij[target],self.bij[target]), axis=1)
      if self.polyExpParams['coeffRegressor']== 'poly':
        # now that we have the coefficients, we can construct the polynomial expansion whose targets are the just computed coefficients
        self.model[target] = make_pipeline(preprocessing.PolynomialFeatures(self.polyExpParams['polyOrder']), linear_model.Ridge())
        self.model[target].fit(featureVals, expTermCoeff)
        # print the coefficient
        self.raiseADebug('poly coefficients for target "'+target+'":')
        coefficients = self.model[target].steps[1][1].coef_
        for l, coeff in enumerate(coefficients):
          coeff_str = "    a_"+str(l+1) if l < self.polyExpParams['expTerms'] else "    b_"+str((l-self.polyExpParams['expTerms'])+1)
          coeff_str+="(" + ",".join(self.features)+"):"
          self.raiseADebug(coeff_str)
          self.raiseADebug("      "+" ".join([str(elm) for elm in coeff]))
      elif self.polyExpParams['coeffRegressor']== 'nearest':
        # construct nearest
        self.model[target] = [None for _ in range(self.polyExpParams['expTerms']*2)]
        for cnt in range(len(self.model[target] )):
          self.model[target][cnt] = neighbors.KNeighborsRegressor(n_neighbors=min(nsamples, 2**len(self.features)), weights='distance')
          self.model[target][cnt].fit(self.scaler.transform(featureVals),expTermCoeff[:,cnt])
      else:
        # construct spline
        numbTerms = self.polyExpParams['expTerms']
        targets   = ["a_"+str(cnt+1) if cnt < numbTerms else "b_"+str((cnt-numbTerms)+1) for cnt in range(numbTerms*2)]
        self.model[target] = NDsplineRom(self.messageHandler,
                                         **{'Features':','.join(self.features),
                                            'Target':",".join(targets)})
        self.model[target].__class__.__trainLocal__(self.model[target],featureVals,expTermCoeff)
    self.featureVals = featureVals

  def __evaluateLocal__(self,featureVals):
    """
      This method is used to inquire the PolyExponential to evaluate (after normalization that in
      this case is not performed)  a set of points contained in featureVals.
      @ In, featureVals, numpy.ndarray, shape= (n_requests, n_dimensions), an array of input data
      @ Out, returnEvaluation , dict, dictionary of values for each target (and pivot parameter)
    """
    returnEvaluation = {self.pivotParameterID:self.pivotValues}
    for target in list(set(self.target) - set([self.pivotParameterID])):
      if isinstance(self.model[target], list):
        evaluation = np.zeros((len(featureVals),len(self.model[target])))
        for cnt,model in enumerate(self.model[target]):
          evaluation[:,cnt] = model.predict(self.scaler.transform(featureVals) )
      else:
        if 'predict' in dir(self.model[target]):
          evaluation = self.model[target].predict(featureVals)
        else:
          evaluation = np.zeros((len(featureVals),len(self.model[target].target)))
          evalDict = self.model[target].__class__.__evaluateLocal__(self.model[target],featureVals)
          for cnt,targ in enumerate(self.model[target].target):
            evaluation[:,cnt] = evalDict[targ][:]
      for point in range(len(evaluation)):
        l = int(evaluation[point].size/2)
        returnEvaluation[target] =  self.__evaluateExpTerm(self.pivotValues,
                                                                evaluation[point][:l],
                                                                evaluation[point][l:])
    return returnEvaluation

  def writeXMLPreamble(self, writeTo, targets = None):
    """
      Specific local method for printing anything desired to xml file at the begin of the print.
      Overwrite in inheriting classes.
      @ In, writeTo, xmlUtils.StaticXmlElement instance, element to write to
      @ In, targets, list, list of targets for whom information should be written.
      @ Out, None
    """
    # add description
    description  = r" This XML file contains the main information of the PolyExponential ROM."
    description += r" If ``coefficients'' are dumped for each realization, the evaluation function (for each realization ``j'') is as follows:"
    description += r" $SM_{j}(z) = \sum_{i=1}^{N}f_{i}*exp^{-tau_{i}*z}$, with ``z'' beeing the monotonic variable and ``N'' the"
    description += r" number of exponential terms (expTerms). If the Polynomial coefficients ``poly\_coefficients'' are"
    description += r" dumped, the SM evaluation function is as follows:"
    description += r" $SM(X,z) = \sum_{i=1}^{N} P_{i}(X)*exp^{-Q_{i}(X)*z}$, with ``P'' and ``Q'' the polynomial expressions of the exponential terms."
    writeTo.addScalar('ROM', "description", description)

  def writeXML(self, writeTo, targets = None, skip = None):
    """
      Adds requested entries to XML node.
      @ In, writeTo, xmlTuils.StaticXmlElement, element to write to
      @ In, targets, list, optional, list of targets for whom information should be written
      @ In, skip, list, optional, list of targets to skip
      @ Out, None
    """
    ##TODO retrieve coefficients from spline interpolator
    if not self.amITrained:
      self.raiseAnError(RuntimeError,'ROM is not yet trained!')
    if skip is None:
      skip = []

    # check what
    what = ['expTerms','coeffRegressor','features','timeScale','coefficients']
    if self.polyExpParams['coeffRegressor'].strip() == 'poly':
      what.append('polyOrder')
    if targets is None:
      readWhat = what
    else:
      readWhat = targets
    for s in skip:
      if s in readWhat:
        readWhat.remove(s)
    if not set(readWhat) <= set(what):
      self.raiseAnError(IOError, "The following variables in <what> node are not recognized: "
                        + ",".join(np.setdiff1d(readWhat, what).tolist()) )
    else:
      what = readWhat

    # Target
    target = self.target[-1]
    toAdd = ['expTerms', 'coeffRegressor']
    if self.polyExpParams['coeffRegressor'].strip() == 'poly':
      toAdd.append('polyOrder')
    for add in toAdd:
      if add in what:
        writeTo.addScalar(target,add,self.polyExpParams[add])
    targNode = writeTo._findTarget(writeTo.getRoot(), target)
    if "features" in what:
      writeTo.addScalar(target,"features",' '.join(self.features))
    if "timeScale" in what:
      writeTo.addScalar(target,"timeScale",' '.join([str(elm) for elm in self.pivotValues]))
    if "coefficients" in what:
      for smp in range(len(self.aij[target])):
        valDict = {'fi': ' '.join([ '%.6e' % elm for elm in self.aij[target][smp,:]]),
                   'taui':' '.join([ '%.6e' % elm for elm in self.bij[target][smp,:]]),
                   'predictionRelDiff' :' '.join([ '%.6e' % elm for elm in self.predictError[target][smp,:]])}
        attributeDict = {self.features[index]:'%.6e' % self.featureVals[smp,index] for index in range(len(self.features))}
        writeTo.addVector("coefficients", "realization", valDict, root=targNode, attrs=attributeDict)

  def __confidenceLocal__(self,featureVals):
    """
      The confidence associate with a set of requested evaluations
      @ In, featureVals, numpy.ndarray, shape= (n_requests, n_dimensions), an array of input data
      @ Out, None
    """
    pass

  def __resetLocal__(self,featureVals):
    """
      After this method the ROM should be described only by the initial parameter settings
      @ In, featureVals, numpy.ndarray, shape= (n_samples, n_dimensions), an array of input data (training data)
      @ Out, None
    """
    self.amITrained   = False
    self.aij          = None
    self.bij          = None
    self.model        = None
    self.pivotValues  = None
    self.predictError = None
    self.featureVals  = None

  def __returnInitialParametersLocal__(self):
    """
      This method returns the initial parameters of the SM
      @ In, None
      @ Out, self.polyExpParams, dict, the dict of the SM settings
    """
    return self.polyExpParams

  def __returnCurrentSettingLocal__(self):
    """
      This method is used to pass the set of parameters of the ROM that can change during simulation
      @ In, None
      @ Out, self.polyExpParams, dict, the dict of the SM settings
    """
    return self.polyExpParams
<|MERGE_RESOLUTION|>--- conflicted
+++ resolved
@@ -39,13 +39,8 @@
 
 
 class PolyExponential(supervisedLearning):
-<<<<<<< HEAD
   r"""
     This surrogate is aimed to construct a "time-dep" surrogate based on a polynomial sum of exponentials
-=======
-  """
-    This surrogate is aimed to construct a time-dep surrogate based on a polynomial sum of exponentials
->>>>>>> 0a48f534
     The surrogate will have the form:
     SM(X,z) = sum_{i=1}^N P_i(X) exp ( - Q_i(X) z )
     where:
