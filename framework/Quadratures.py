--- conflicted
+++ resolved
@@ -29,9 +29,6 @@
 
 
 class SparseQuad(MessageHandler.MessageUser):
-<<<<<<< HEAD
-  '''Base class to produce sparse-grid multiple-dimension quadrature.'''
-=======
   """Base class to produce sparse-grid multiple-dimension quadrature."""
   def __init__(self):
     self.type     = 'SparseQuad'
@@ -53,7 +50,6 @@
           if value.__name__.split(".")[-1] != key: self.mods.append(str('import ' + value.__name__ + ' as '+ key))
           else                                   : self.mods.append(str('from ' + '.'.join(value.__name__.split(".")[:-1]) + ' import '+ key))
         else: self.mods.append(str(key))
->>>>>>> 02f76db1
 
   ##### OVERWRITTEN BUILTINS #####
   def __getitem__(self,n):
@@ -217,7 +213,6 @@
     return zip(*self.points())
 
   ##### PUBLIC MEMBERS #####
-<<<<<<< HEAD
   def print(self):
     """
       Prints the existing quadrature points.
@@ -239,25 +234,16 @@
       msg=''
 
   def initialize(self, varNames, indexSet, distDict, quadDict, handler, msgHandler):
-    '''Initializes sparse quad to be functional.
+    """Initializes sparse quad to be functional.
     @ In varNames, the ordered list of grid dimension names
-=======
-  #FIXME remove maxPoly and polyDict, as they are no longer needed.
-  def initialize(self, indexSet, distDict, quadDict, handler, msgHandler):
-    """Initializes sparse quad to be functional.
->>>>>>> 02f76db1
     @ In indexSet, IndexSet object, index set
     @ In distDict, dict{varName,Distribution object}, distributions
     @ In quadDict, dict{varName,Quadrature object}, quadratures
     @ In handler, JobHandler, parallel processing tool
     @ In msgHandler, MessageHandler, output tool
     @ Out, None, None
-<<<<<<< HEAD
-    '''
+    """
     self.origIndexSet = indexSet
-=======
-    """
->>>>>>> 02f76db1
     self.indexSet = np.array(indexSet[:])
     self.distDict = distDict
     self.quadDict = quadDict
