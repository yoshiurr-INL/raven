--- conflicted
+++ resolved
@@ -314,11 +314,7 @@
       begin = np.concatenate(([0],end[0:-1]))
       group.attrs[b'data_begin_endOther'] = cPickle.dumps((begin.tolist(),end.tolist()))
       # get data names
-<<<<<<< HEAD
-      group.create_dataset(name + "_dataOther", data=(json.dumps(np.concatenate( dataOther.values()).ravel().tolist())))
-=======
       group.attrs[name + b'_dataOther'] = cPickle.dumps(np.concatenate( dataOther.values()).ravel().tolist())
->>>>>>> 62327987
       group.attrs[b'hasOther'] = True
     # add some info
     group.attrs[b'groupName'     ] = name
