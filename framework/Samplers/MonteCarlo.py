--- conflicted
+++ resolved
@@ -151,14 +151,11 @@
         self.raiseAnError(IOError,"Total dimension for given distribution should be >= 1")
 
     if len(self.inputInfo['SampledVarsPb'].keys()) > 0:
-<<<<<<< HEAD
-      self.inputInfo['PointProbability'  ] = reduce(mul, self.inputInfo['SampledVarsPb'].values())
-      self.inputInfo['ProbabilityWeight' ] = 1.0 #MC weight is 1/N => weight is one
-=======
       self.inputInfo['PointProbability'  ]  = reduce(mul, self.inputInfo['SampledVarsPb'].values())
       if self.samplingType == 'uniform':
         self.inputInfo['ProbabilityWeight'  ] = weight
->>>>>>> 1d073eda
+      else:
+        self.inputInfo['ProbabilityWeight' ] = 1.0 #MC weight is 1/N => weight is one
     self.inputInfo['SamplerType'] = 'MC'
 
   def _localHandleFailedRuns(self,failedRuns):
