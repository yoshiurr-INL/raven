# Copyright 2017 University of Rome La Sapienza and Battelle Energy Alliance, LLC
#
# Licensed under the Apache License, Version 2.0 (the "License");
# you may not use this file except in compliance with the License.
# You may obtain a copy of the License at
#
# http://www.apache.org/licenses/LICENSE-2.0
#
# Unless required by applicable law or agreed to in writing, software
# distributed under the License is distributed on an "AS IS" BASIS,
# WITHOUT WARRANTIES OR CONDITIONS OF ANY KIND, either express or implied.
# See the License for the specific language governing permissions and
# limitations under the License.
"""
  Created on April 18, 2017
  @author: Matteo Donorio (University of Rome La Sapienza)
"""
from __future__ import division, print_function, unicode_literals, absolute_import

import os
import copy
import sys
import MELCORdata
from utils import utils
import GenericParser
from melgenInterface import MelgenApp
from CodeInterfaceBaseClass import CodeInterfaceBase

class MelcorApp(CodeInterfaceBase):
  """
    This class is the CodeInterface for MELCOR
  """
  def __init__(self):
    """
      Constructor
      @ In, None
      @ Out, None
    """
    CodeInterfaceBase.__init__(self)
    self.melgenApp = MelgenApp()
    self.inputExtensions = ['i','inp']

  def generateCommand(self, inputFiles, executable, clargs=None, fargs=None, preExec=None):
    """
      Generate a command to run MELCOR
      Collects all the clargs and the executable to produce the command-line call.
      Returns tuple of commands and base file name for run.
      Commands are a list of tuples, indicating parallel/serial and the execution command to use.
      This method is used to retrieve the command (in tuple format) needed to launch the Code.
      @ In, inputFiles, list, List of input files (length of the list depends on the number of inputs that have been added in the Step is running this code)
      @ In, executable, string, executable name with absolute path (e.g. /home/path_to_executable/code.exe)
      @ In, clargs, dict, optional, dictionary containing the command-line flags the user can specify in the input (e.g. under the node < Code >< clargstype =0 input0arg =0 i0extension =0 .inp0/ >< /Code >)
      @ In, fargs, dict, optional, a dictionary containing the axuiliary input file variables the user can specify in the input (e.g. under the node < Code >< clargstype =0 input0arg =0 aux0extension =0 .aux0/ >< /Code >)
      @ In, preExec, string, optional, a string the command that needs to be pre-executed before the actual command here defined
      @ Out, returnCommand, tuple, tuple containing the generated command. returnCommand[0] is the command to run the code (string), returnCommand[1] is the name of the output root
    """
    subReturnCommand = self.melgenApp.generateCommand(inputFiles, executable, clargs, fargs)
    outputfile = 'GEN_OUTPUT'
    returnCommand = subReturnCommand[0],outputfile
    return returnCommand

  def createNewInput(self,currentInputFiles,origInputFiles,samplerType,**Kwargs):
    """
      This generates a new input file depending on which sampler has been chosen
      @ In, currentInputFiles, list,  list of current input files (input files from last this method call)
      @ In, oriInputFiles, list, list of the original input files
      @ In, samplerType, string, Sampler type (e.g. MonteCarlo, Adaptive, etc. see manual Samplers section)
      @ In, Kwargs, dictionary, kwarded dictionary of parameters. In this dictionary there is another dictionary called "SampledVars"
             where RAVEN stores the variables that got sampled (e.g. Kwargs['SampledVars'] => {'var1':10,'var2':40})
      @ Out, newInputFiles, list, list of newer input files, list of the new input files (modified and not)
    """
    if "dynamicevent" in samplerType.lower():
      raise IOError("Dynamic Event Tree-based samplers not implemented for MELCOR yet!")
    indexes  = []
    inFiles  = []
    origFiles= []
    #FIXME possible danger here from reading binary files
    for index,inputFile in enumerate(currentInputFiles):
      if inputFile.getExt() in self.getInputExtension():
        indexes.append(index)
        inFiles.append(inputFile)
    for index,inputFile in enumerate(origInputFiles):
      if inputFile.getExt() in self.getInputExtension():
        origFiles.append(inputFile)
    parser = GenericParser.GenericParser(inFiles)
    parser.modifyInternalDictionary(**Kwargs)
    parser.writeNewInput(currentInputFiles,origFiles)
    return currentInputFiles

  def finalizeCodeOutput(self,command,output,workingDir):
    """
      This method is called by the RAVEN code at the end of each run (if the method is present, since it is optional).
      In this method the MELCOR outputfile is parsed and a CSV is created
      @ In, command, string, the command used to run the just ended job
      @ In, output, string, the Output name root
      @ In, workingDir, string, current working dir
      @ Out, response, dict, the data dictionary {var1:array,var2:array, etc}
    """
    outfile = os.path.join(workingDir,output+'.out')
    outputobj=MELCORdata.MELCORdata(outfile)
    response = outputobj.returnData()
<<<<<<< HEAD
    if self._writeCSV:
      outputobj.writeCsv(os.path.join(workingDir,output+'.csv'))
=======
>>>>>>> 5c509111
    return response

  def checkForOutputFailure(self,output,workingDir):
    """
      This method is called by the RAVEN code at the end of each run  if the return code is == 0.
      This method needs to be implemented by the codes that, if the run fails, return a return code that is 0
      This can happen in those codes that record the failure of the job (e.g. not converged, etc.) as normal termination (returncode == 0)
      This method can be used, for example, to parse the outputfile looking for a special keyword that testifies that a particular job got failed
      (e.g. in MELCOR would be the expression "Normal termination")
      @ In, output, string, the Output name root
      @ In, workingDir, string, current working dir
      @ Out, failure, bool, True if the job is failed, False otherwise
    """
    failure = True
    errorWord = ["Normal termination"]
    try:
      outputToRead = open(os.path.join(workingDir,output+'.out'),"r")
    except IOError:
      # the output does not exist => MELCOR failed
      return failure
    readLines = outputToRead.readlines()
    for goodMsg in errorWord:
      if any(goodMsg in x for x in readLines):
        failure = False
        break
    return failure<|MERGE_RESOLUTION|>--- conflicted
+++ resolved
@@ -99,11 +99,6 @@
     outfile = os.path.join(workingDir,output+'.out')
     outputobj=MELCORdata.MELCORdata(outfile)
     response = outputobj.returnData()
-<<<<<<< HEAD
-    if self._writeCSV:
-      outputobj.writeCsv(os.path.join(workingDir,output+'.csv'))
-=======
->>>>>>> 5c509111
     return response
 
   def checkForOutputFailure(self,output,workingDir):
