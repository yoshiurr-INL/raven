"""
Created on July 10, 2013

@author: alfoa
"""
from __future__ import division, print_function , unicode_literals, absolute_import
import warnings
warnings.simplefilter('default', DeprecationWarning)

#External Modules------------------------------------------------------------------------------------
import numpy as np
from scipy import spatial, interpolate
import os
from glob import glob
import copy
import math
from collections import OrderedDict
import time
from sklearn.linear_model import LinearRegression
import importlib
#External Modules End--------------------------------------------------------------------------------

#Internal Modules------------------------------------------------------------------------------------
import utils
import mathUtils
import xmlUtils
import DataObjects
from Assembler import Assembler
import SupervisedLearning
import MessageHandler
import GridEntities
import Files
from RAVENiterators import ravenArrayIterator
import unSupervisedLearning
from PostProcessorInterfaceBaseClass import PostProcessorInterfaceBase
import TreeStructure
#Internal Modules End--------------------------------------------------------------------------------

#
#  ***************************************
#  *  SPECIALIZED PostProcessor CLASSES  *
#  ***************************************
#

class BasePostProcessor(Assembler, MessageHandler.MessageUser):
  """
    This is the base class for postprocessors
  """
  def __init__(self, messageHandler):
    """
      Constructor
      @ In, messageHandler, MessageHandler, message handler object
      @ Out, None
    """
    Assembler.__init__(self)
    self.type = self.__class__.__name__  # pp type
    self.name = self.__class__.__name__  # pp name
    self.messageHandler = messageHandler

  def initialize(self, runInfo, inputs, initDict) :
    """
      Method to initialize the pp.
      @ In, runInfo, dict, dictionary of run info (e.g. working dir, etc)
      @ In, inputs, list, list of inputs
      @ In, initDict, dict, dictionary with initialization options
      @ Out, None
    """
    # if 'externalFunction' in initDict.keys(): self.externalFunction = initDict['externalFunction']
    self.inputs = inputs

  def inputToInternal(self, currentInput):
    """
      Method to convert an input object into the internal format that is
      understandable by this pp.
      @ In, currentInput, object, an object that needs to be converted
      @ Out, inputToInternal, list, list of current inputs
    """
    return [(copy.deepcopy(currentInput))]

  def run(self, input):
    """
      This method executes the postprocessor action.
      @ In,  input, object, object containing the data to process. (inputToInternal output)
      @ Out, None
    """
    pass

class LimitSurfaceIntegral(BasePostProcessor):
  """
    This post-processor computes the n-dimensional integral of a Limit Surface
  """
  def __init__(self, messageHandler):
    """
      Constructor
      @ In, messageHandler, MessageHandler, message handler object
      @ Out, None
    """
    BasePostProcessor.__init__(self, messageHandler)
    self.variableDist = {}  # dictionary created upon the .xml input file reading. It stores the distributions for each variable.
    self.target = None  # target that defines the f(x1,x2,...,xn)
    self.tolerance = 0.0001  # integration tolerance
    self.integralType = 'montecarlo'  # integral type (which alg needs to be used). Either montecarlo or quadrature(quadrature not yet)
    self.seed = 20021986  # seed for montecarlo
    self.matrixDict = {}  # dictionary of arrays and target
    self.lowerUpperDict = {}
    self.functionS = None
    self.stat = returnInstance('BasicStatistics', self)  # instantiation of the 'BasicStatistics' processor, which is used to compute the pb given montecarlo evaluations
    self.stat.what = ['expectedValue']
    self.addAssemblerObject('Distribution','n', newXmlFlg = False)
    self.printTag = 'POSTPROCESSOR INTEGRAL'

  def _localWhatDoINeed(self):
    """
      This method is a local mirror of the general whatDoINeed method.
      It is implemented by this postprocessor that need to request special objects
      @ In, None
      @ Out, needDict, dict, list of objects needed
    """
    needDict = {'Distributions':[]}
    for distName in self.variableDist.values():
      if distName != None: needDict['Distributions'].append((None, distName))
    return needDict

  def _localGenerateAssembler(self, initDict):
    """
      This method  is used for sending to the instanciated class, which is implementing the method, the objects that have been requested through "whatDoINeed" method
      It is an abstract method -> It must be implemented in the derived class!
      @ In, initDict, dict, dictionary ({'mainClassName(e.g., Databases):{specializedObjectName(e.g.,DatabaseForSystemCodeNamedWolf):ObjectInstance}'})
      @ Out, None
    """
    for varName, distName in self.variableDist.items():
      if distName != None:
        if distName not in initDict['Distributions'].keys(): self.raiseAnError(IOError, 'distribution ' + distName + ' not found.')
        self.variableDist[varName] = initDict['Distributions'][distName]
        self.lowerUpperDict[varName]['lowerBound'] = self.variableDist[varName].lowerBound
        self.lowerUpperDict[varName]['upperBound'] = self.variableDist[varName].upperBound

  def _localReadMoreXML(self, xmlNode):
    """
      Function to read the portion of the xml input that belongs to this specialized class
      and initialize some stuff based on the inputs got
      @ In, xmlNode, xml.etree.Element, Xml element node
      @ Out, None
    """
    for child in xmlNode:
      varName = None
      if child.tag == 'variable':
        varName = child.attrib['name']
        self.lowerUpperDict[varName] = {}
        self.variableDist[varName] = None
        for childChild in child:
          if childChild.tag == 'distribution': self.variableDist[varName] = childChild.text
          elif childChild.tag == 'lowerBound':
            if self.variableDist[varName] != None: self.raiseAnError(NameError, 'you can not specify both distribution and lower/upper bounds nodes for variable ' + varName + ' !')
            self.lowerUpperDict[varName]['lowerBound'] = float(childChild.text)
          elif childChild.tag == 'upperBound':
            if self.variableDist[varName] != None: self.raiseAnError(NameError, 'you can not specify both distribution and lower/upper bounds nodes for variable ' + varName + ' !')
            self.lowerUpperDict[varName]['upperBound'] = float(childChild.text)
          else:
            self.raiseAnError(NameError, 'invalid labels after the variable call. Only "distribution", "lowerBound" abd "upperBound" is accepted. tag: ' + child.tag)
      elif child.tag == 'tolerance':
        try              : self.tolerance = float(child.text)
        except ValueError: self.raiseAnError(ValueError, "tolerance can not be converted into a float value!")
      elif child.tag == 'integralType':
        self.integralType = child.text.strip().lower()
        if self.integralType not in ['montecarlo']: self.raiseAnError(IOError, 'only one integral types are available: MonteCarlo!')
      elif child.tag == 'seed':
        try              : self.seed = int(child.text)
        except ValueError: self.raiseAnError(ValueError, 'seed can not be converted into a int value!')
        if self.integralType != 'montecarlo': self.raiseAWarning('integral type is ' + self.integralType + ' but a seed has been inputted!!!')
        else: np.random.seed(self.seed)
      elif child.tag == 'target':
        self.target = child.text
      else: self.raiseAnError(NameError, 'invalid or missing labels after the variables call. Only "variable" is accepted.tag: ' + child.tag)
      # if no distribution, we look for the integration domain in the input
      if varName != None:
        if self.variableDist[varName] == None:
          if 'lowerBound' not in self.lowerUpperDict[varName].keys() or 'upperBound' not in self.lowerUpperDict[varName].keys():
            self.raiseAnError(NameError, 'either a distribution name or lowerBound and upperBound need to be specified for variable ' + varName)
    if self.target == None: self.raiseAWarning('integral target has not been provided. The postprocessor is going to take the last output it finds in the provided limitsurface!!!')

  def initialize(self, runInfo, inputs, initDict):
    """
      Method to initialize the pp.
      @ In, runInfo, dict, dictionary of run info (e.g. working dir, etc)
      @ In, inputs, list, list of inputs
      @ In, initDict, dict, dictionary with initialization options
      @ Out, None
    """
    self.inputToInternal(inputs)
    if self.integralType in ['montecarlo']:
      #self.stat.parameters['targets'] = [self.target]
      self.stat.toDo = {'expectedValue':set([self.target])}
      self.stat.initialize(runInfo, inputs, initDict)
    self.functionS = SupervisedLearning.returnInstance('SciKitLearn', self, **{'SKLtype':'neighbors|KNeighborsClassifier', 'Features':','.join(list(self.variableDist.keys())), 'Target':self.target})
    self.functionS.train(self.matrixDict)
    self.raiseADebug('DATA SET MATRIX:')
    self.raiseADebug(self.matrixDict)

  def inputToInternal(self, currentInput):
    """
     Method to convert an input object into the internal format that is
     understandable by this pp.
     The resulting converted object is stored as an attribute of this class
     @ In, currentInput, object, an object that needs to be converted
     @ Out, None
    """
    for item in currentInput:
      if item.type == 'PointSet':
        self.matrixDict = {}
        if not set(item.getParaKeys('inputs')) == set(self.variableDist.keys()): self.raiseAnError(IOError, 'The variables inputted and the features in the input PointSet ' + item.name + 'do not match!!!')
        if self.target == None: self.target = item.getParaKeys('outputs')[-1]
        if self.target not in item.getParaKeys('outputs'): self.raiseAnError(IOError, 'The target ' + self.target + 'is not present among the outputs of the PointSet ' + item.name)
        # construct matrix
        for  varName in self.variableDist.keys(): self.matrixDict[varName] = item.getParam('input', varName)
        outputarr = item.getParam('output', self.target)
        if len(set(outputarr)) != 2: self.raiseAnError(IOError, 'The target ' + self.target + ' needs to be a classifier output (-1 +1 or 0 +1)!')
        outputarr[outputarr == -1] = 0.0
        self.matrixDict[self.target] = outputarr
      else: self.raiseAnError(IOError, 'Only PointSet is accepted as input!!!!')

  def run(self, input):
    """
      This method executes the postprocessor action. In this case, it performs the computation of the LS integral
      @ In,  input, object, object contained the data to process. (inputToInternal output)
      @ Out, pb, float, integral outcome (probability of the event)
    """
    pb = None
    if self.integralType == 'montecarlo':
      tempDict = {}
      randomMatrix = np.random.rand(int(math.ceil(1.0 / self.tolerance**2)), len(self.variableDist.keys()))
      for index, varName in enumerate(self.variableDist.keys()):
        if self.variableDist[varName] == None: randomMatrix[:, index] = randomMatrix[:, index] * (self.lowerUpperDict[varName]['upperBound'] - self.lowerUpperDict[varName]['lowerBound']) + self.lowerUpperDict[varName]['lowerBound']
        else:
          for samples in range(randomMatrix.shape[0]): randomMatrix[samples, index] = self.variableDist[varName].ppf(randomMatrix[samples, index])
        tempDict[varName] = randomMatrix[:, index]
      pb = self.stat.run({'targets':{self.target:self.functionS.evaluate(tempDict)}})['expectedValue'][self.target]
    else: self.raiseAnError(NotImplemented, "quadrature not yet implemented")
    return pb

  def collectOutput(self, finishedJob, output):
    """
      Function to place all of the computed data into the output object
      @ In, finishedJob, JobHandler External or Internal instance, A JobHandler object that is in charge of running this post-processor
      @ In, output, dataObjects, The object where we want to place our computed results
      @ Out, None
    """
    if finishedJob.getEvaluation() == -1: self.raiseAnError(RuntimeError, 'no available output to collect.')
    else:
      pb = finishedJob.getEvaluation()[1]
      lms = finishedJob.getEvaluation()[0][0]
      if output.type == 'PointSet':
        # we store back the limitsurface
        for key, value in lms.getParametersValues('input').items():
          for val in value: output.updateInputValue(key, val)
        for key, value in lms.getParametersValues('output').items():
          for val in value: output.updateOutputValue(key, val)
        for _ in range(len(lms)): output.updateOutputValue('EventProbability', pb)
      elif isinstance(output,Files.File):
        headers = lms.getParaKeys('inputs') + lms.getParaKeys('outputs')
        if 'EventProbability' not in headers: headers += ['EventProbability']
        stack = [None] * len(headers)
        output.close()
        outIndex = 0
        for key, value in lms.getParametersValues('input').items() : stack[headers.index(key)] = np.asarray(value).flatten()
        for key, value in lms.getParametersValues('output').items():
          stack[headers.index(key)] = np.asarray(value).flatten()
          outIndex = headers.index(key)
        stack[headers.index('EventProbability')] = np.array([pb] * len(stack[outIndex])).flatten()
        stacked = np.column_stack(stack)
        np.savetxt(output, stacked, delimiter = ',', header = ','.join(headers),comments='')
        #N.B. without comments='' you get a "# " at the top of the header row
      else: self.raiseAnError(Exception, self.type + ' accepts PointSet or File type only')
#
#
#
class SafestPoint(BasePostProcessor):
  """
    It searches for the probability-weighted safest point inside the space of the system controllable variables
  """
  def __init__(self, messageHandler):
    """
      Constructor
      @ In, messageHandler, MessageHandler, message handler object
      @ Out, None
    """
    BasePostProcessor.__init__(self, messageHandler)
    self.controllableDist = {}  # dictionary created upon the .xml input file reading. It stores the distributions for each controllable variable.
    self.nonControllableDist = {}  # dictionary created upon the .xml input file reading. It stores the distributions for each non-controllable variable.
    self.controllableGrid = {}  # dictionary created upon the .xml input file reading. It stores the grid type ('value' or 'CDF'), the number of steps and the step length for each controllale variable.
    self.nonControllableGrid = {}  # dictionary created upon the .xml input file reading. It stores the grid type ('value' or 'CDF'), the number of steps and the step length for each non-controllale variable.
    self.gridInfo = {}  # dictionary containing the grid type ('value' or 'CDF'), the grid construction type ('equal', set by default) and the list of sampled points for each variable.
    self.controllableOrd = []  # list containing the controllable variables' names in the same order as they appear inside the controllable space (self.controllableSpace)
    self.nonControllableOrd = []  # list containing the controllable variables' names in the same order as they appear inside the non-controllable space (self.nonControllableSpace)
    self.surfPointsMatrix = None  # 2D-matrix containing the coordinates of the points belonging to the failure boundary (coordinates are derived from both the controllable and non-controllable space)
    self.stat = returnInstance('BasicStatistics', self)  # instantiation of the 'BasicStatistics' processor, which is used to compute the expected value of the safest point through the coordinates and probability values collected in the 'run' function
    #self.stat.toDo = ['expectedValue'] -> moved to "initialize" where we know the targets too
    self.addAssemblerObject('Distribution','n', True)
    self.printTag = 'POSTPROCESSOR SAFESTPOINT'

  def _localGenerateAssembler(self, initDict):
    """
      This method  is used for sending to the instanciated class, which is implementing the method, the objects that have been requested through "whatDoINeed" method
      It is an abstract method -> It must be implemented in the derived class!
      @ In, initDict, dict, dictionary ({'mainClassName(e.g., Databases):{specializedObjectName(e.g.,DatabaseForSystemCodeNamedWolf):ObjectInstance}'})
      @ Out, None
    """
    for varName, distName in self.controllableDist.items():
      if distName not in initDict['Distributions'].keys():
        self.raiseAnError(IOError, 'distribution ' + distName + ' not found.')
      self.controllableDist[varName] = initDict['Distributions'][distName]
    for varName, distName in self.nonControllableDist.items():
      if distName not in initDict['Distributions'].keys():
        self.raiseAnError(IOError, 'distribution ' + distName + ' not found.')
      self.nonControllableDist[varName] = initDict['Distributions'][distName]

  def _localReadMoreXML(self, xmlNode):
    """
      Function to read the portion of the xml input that belongs to this specialized class
      and initialize some stuff based on the inputs got
      @ In, xmlNode, xml.etree.Element, Xml element node
      @ Out, None
    """
    for child in xmlNode:
      if child.tag == 'controllable':
        for childChild in child:
          if childChild.tag == 'variable':
            varName = childChild.attrib['name']
            for childChildChild in childChild:
              if childChildChild.tag == 'distribution':
                self.controllableDist[varName] = childChildChild.text
              elif childChildChild.tag == 'grid':
                if 'type' in childChildChild.attrib.keys():
                  if 'steps' in childChildChild.attrib.keys():
                    self.controllableGrid[varName] = (childChildChild.attrib['type'], int(childChildChild.attrib['steps']), float(childChildChild.text))
                  else:
                    self.raiseAnError(NameError, 'number of steps missing after the grid call.')
                else:
                  self.raiseAnError(NameError, 'grid type missing after the grid call.')
              else:
                self.raiseAnError(NameError, 'invalid labels after the variable call. Only "distribution" and "grid" are accepted.')
          else:
            self.raiseAnError(NameError, 'invalid or missing labels after the controllable variables call. Only "variable" is accepted.')
      elif child.tag == 'non-controllable':
        for childChild in child:
          if childChild.tag == 'variable':
            varName = childChild.attrib['name']
            for childChildChild in childChild:
              if childChildChild.tag == 'distribution':
                self.nonControllableDist[varName] = childChildChild.text
              elif childChildChild.tag == 'grid':
                if 'type' in childChildChild.attrib.keys():
                  if 'steps' in childChildChild.attrib.keys():
                    self.nonControllableGrid[varName] = (childChildChild.attrib['type'], int(childChildChild.attrib['steps']), float(childChildChild.text))
                  else:
                    self.raiseAnError(NameError, 'number of steps missing after the grid call.')
                else:
                  self.raiseAnError(NameError, 'grid type missing after the grid call.')
              else:
                self.raiseAnError(NameError, 'invalid labels after the variable call. Only "distribution" and "grid" are accepted.')
          else:
            self.raiseAnError(NameError, 'invalid or missing labels after the controllable variables call. Only "variable" is accepted.')
    self.raiseADebug('CONTROLLABLE DISTRIBUTIONS:')
    self.raiseADebug(self.controllableDist)
    self.raiseADebug('CONTROLLABLE GRID:')
    self.raiseADebug(self.controllableGrid)
    self.raiseADebug('NON-CONTROLLABLE DISTRIBUTIONS:')
    self.raiseADebug(self.nonControllableDist)
    self.raiseADebug('NON-CONTROLLABLE GRID:')
    self.raiseADebug(self.nonControllableGrid)

  def initialize(self, runInfo, inputs, initDict):
    """
      Method to initialize the Safest Point pp. This method is in charge
      of creating the Controllable and no-controllable grid.
      @ In, runInfo, dict, dictionary of run info (e.g. working dir, etc)
      @ In, inputs, list, list of inputs
      @ In, initDict, dict, dictionary with initialization options
      @ Out, None
    """
    self.__gridSetting__()
    self.__gridGeneration__()
    self.inputToInternal(inputs)
    #self.stat.parameters['targets'] = self.controllableOrd -> don't set directly, just set up the toDo
    #FIXME this is quite invasive use of the basic statistics; a more standardized construction would be nice
    self.stat.toDo = {'expectedValue':set(self.controllableOrd)}
    self.stat.initialize(runInfo, inputs, initDict)
    self.raiseADebug('GRID INFO:')
    self.raiseADebug(self.gridInfo)
    self.raiseADebug('N-DIMENSIONAL CONTROLLABLE SPACE:')
    self.raiseADebug(self.controllableSpace)
    self.raiseADebug('N-DIMENSIONAL NON-CONTROLLABLE SPACE:')
    self.raiseADebug(self.nonControllableSpace)
    self.raiseADebug('CONTROLLABLE VARIABLES ORDER:')
    self.raiseADebug(self.controllableOrd)
    self.raiseADebug('NON-CONTROLLABLE VARIABLES ORDER:')
    self.raiseADebug(self.nonControllableOrd)
    self.raiseADebug('SURFACE POINTS MATRIX:')
    self.raiseADebug(self.surfPointsMatrix)

  def __gridSetting__(self, constrType = 'equal'):
    """
      Set up the grid
      @ In, constrType, string, optional, the type of grid to construct (equal,custom)
      @ Out, None
    """
    for varName in self.controllableGrid.keys():
      if self.controllableGrid[varName][0] == 'value':
        self.__stepError__(float(self.controllableDist[varName].lowerBound), float(self.controllableDist[varName].upperBound), self.controllableGrid[varName][1], self.controllableGrid[varName][2], varName)
        self.gridInfo[varName] = (self.controllableGrid[varName][0], constrType, [float(self.controllableDist[varName].lowerBound) + self.controllableGrid[varName][2] * i for i in range(self.controllableGrid[varName][1] + 1)])
      elif self.controllableGrid[varName][0] == 'CDF':
        self.__stepError__(0, 1, self.controllableGrid[varName][1], self.controllableGrid[varName][2], varName)
        self.gridInfo[varName] = (self.controllableGrid[varName][0], constrType, [self.controllableGrid[varName][2] * i for i in range(self.controllableGrid[varName][1] + 1)])
      else:
        self.raiseAnError(NameError, 'inserted invalid grid type. Only "value" and "CDF" are accepted.')
    for varName in self.nonControllableGrid.keys():
      if self.nonControllableGrid[varName][0] == 'value':
        self.__stepError__(float(self.nonControllableDist[varName].lowerBound), float(self.nonControllableDist[varName].upperBound), self.nonControllableGrid[varName][1], self.nonControllableGrid[varName][2], varName)
        self.gridInfo[varName] = (self.nonControllableGrid[varName][0], constrType, [float(self.nonControllableDist[varName].lowerBound) + self.nonControllableGrid[varName][2] * i for i in range(self.nonControllableGrid[varName][1] + 1)])
      elif self.nonControllableGrid[varName][0] == 'CDF':
        self.__stepError__(0, 1, self.nonControllableGrid[varName][1], self.nonControllableGrid[varName][2], varName)
        self.gridInfo[varName] = (self.nonControllableGrid[varName][0], constrType, [self.nonControllableGrid[varName][2] * i for i in range(self.nonControllableGrid[varName][1] + 1)])
      else:
        self.raiseAnError(NameError, 'inserted invalid grid type. Only "value" and "CDF" are accepted.')

  def __stepError__(self, lowerBound, upperBound, steps, tol, varName):
    """
      Method to check if the lowerBound and upperBound are not consistent with the tol and stepsize
      @ In, lowerBound, float, lower bound
      @ In, upperBound, float, upper bound
      @ In, steps, int, number of steps
      @ In, tol, float, grid tolerance
      @ In, varName, string, variable name
      @ Out, None
    """
    if upperBound - lowerBound < steps * tol:
      self.raiseAnError(IOError, 'requested number of steps or tolerance for variable ' + varName + ' exceeds its limit.')

  def __gridGeneration__(self):
    """
      Method to generate the grid
      @ In, None
      @ Out, None
    """
    NotchesByVar = [None] * len(self.controllableGrid.keys())
    controllableSpaceSize = None
    for varId, varName in enumerate(self.controllableGrid.keys()):
      NotchesByVar[varId] = self.controllableGrid[varName][1] + 1
      self.controllableOrd.append(varName)
    controllableSpaceSize = tuple(NotchesByVar + [len(self.controllableGrid.keys())])
    self.controllableSpace = np.zeros(controllableSpaceSize)
    iterIndex = ravenArrayIterator(arrayIn=self.controllableSpace)
    while not iterIndex.finished:
      coordIndex = iterIndex.multiIndex[-1]
      varName = list(self.controllableGrid.keys())[coordIndex]
      notchPos = iterIndex.multiIndex[coordIndex]
      if self.gridInfo[varName][0] == 'CDF':
        valList = []
        for probVal in self.gridInfo[varName][2]:
          valList.append(self.controllableDist[varName].cdf(probVal))
        self.controllableSpace[iterIndex.multiIndex] = valList[notchPos]
      else:
        self.controllableSpace[iterIndex.multiIndex] = self.gridInfo[varName][2][notchPos]
      iterIndex.iternext()
    NotchesByVar = [None] * len(self.nonControllableGrid.keys())
    nonControllableSpaceSize = None
    for varId, varName in enumerate(self.nonControllableGrid.keys()):
      NotchesByVar[varId] = self.nonControllableGrid[varName][1] + 1
      self.nonControllableOrd.append(varName)
    nonControllableSpaceSize = tuple(NotchesByVar + [len(self.nonControllableGrid.keys())])
    self.nonControllableSpace = np.zeros(nonControllableSpaceSize)
    iterIndex = ravenArrayIterator(arrayIn=self.nonControllableSpace)
    while not iterIndex.finished:
      coordIndex = iterIndex.multiIndex[-1]
      varName = list(self.nonControllableGrid.keys())[coordIndex]
      notchPos = iterIndex.multiIndex[coordIndex]
      if self.gridInfo[varName][0] == 'CDF':
        valList = []
        for probVal in self.gridInfo[varName][2]:
          valList.append(self.nonControllableDist[varName].cdf(probVal))
        self.nonControllableSpace[iterIndex.multiIndex] = valList[notchPos]
      else:
        self.nonControllableSpace[iterIndex.multiIndex] = self.gridInfo[varName][2][notchPos]
      iterIndex.iternext()

  def inputToInternal(self, currentInput):
    """
      Method to convert an input object into the internal format that is
      understandable by this pp.
      @ In, currentInput, object, an object that needs to be converted
      @ Out, None, the resulting converted object is stored as an attribute of this class
    """
    for item in currentInput:
      if item.type == 'PointSet':
        self.surfPointsMatrix = np.zeros((len(item.getParam('output', item.getParaKeys('outputs')[-1])), len(self.gridInfo.keys()) + 1))
        k = 0
        for varName in self.controllableOrd:
          self.surfPointsMatrix[:, k] = item.getParam('input', varName)
          k += 1
        for varName in self.nonControllableOrd:
          self.surfPointsMatrix[:, k] = item.getParam('input', varName)
          k += 1
        self.surfPointsMatrix[:, k] = item.getParam('output', item.getParaKeys('outputs')[-1])

  def run(self, input):
    """
      This method executes the postprocessor action. In this case, it computes the safest point
      @ In,  input, object, object contained the data to process. (inputToInternal output)
      @ Out, dataCollector, PointSet, PointSet containing the elaborated data
    """
    nearestPointsInd = []
    dataCollector = DataObjects.returnInstance('PointSet', self)
    dataCollector.type = 'PointSet'
    surfTree = spatial.KDTree(copy.copy(self.surfPointsMatrix[:, 0:self.surfPointsMatrix.shape[-1] - 1]))
    self.controllableSpace.shape = (np.prod(self.controllableSpace.shape[0:len(self.controllableSpace.shape) - 1]), self.controllableSpace.shape[-1])
    self.nonControllableSpace.shape = (np.prod(self.nonControllableSpace.shape[0:len(self.nonControllableSpace.shape) - 1]), self.nonControllableSpace.shape[-1])
    self.raiseADebug('RESHAPED CONTROLLABLE SPACE:')
    self.raiseADebug(self.controllableSpace)
    self.raiseADebug('RESHAPED NON-CONTROLLABLE SPACE:')
    self.raiseADebug(self.nonControllableSpace)
    for ncLine in range(self.nonControllableSpace.shape[0]):
      queryPointsMatrix = np.append(self.controllableSpace, np.tile(self.nonControllableSpace[ncLine, :], (self.controllableSpace.shape[0], 1)), axis = 1)
      self.raiseADebug('QUERIED POINTS MATRIX:')
      self.raiseADebug(queryPointsMatrix)
      nearestPointsInd = surfTree.query(queryPointsMatrix)[-1]
      distList = []
      indexList = []
      probList = []
      for index in range(len(nearestPointsInd)):
        if self.surfPointsMatrix[np.where(np.prod(surfTree.data[nearestPointsInd[index], 0:self.surfPointsMatrix.shape[-1] - 1] == self.surfPointsMatrix[:, 0:self.surfPointsMatrix.shape[-1] - 1], axis = 1))[0][0], -1] == 1:
          distList.append(np.sqrt(np.sum(np.power(queryPointsMatrix[index, 0:self.controllableSpace.shape[-1]] - surfTree.data[nearestPointsInd[index], 0:self.controllableSpace.shape[-1]], 2))))
          indexList.append(index)
      if distList == []:
        self.raiseAnError(ValueError, 'no safest point found for the current set of non-controllable variables: ' + str(self.nonControllableSpace[ncLine, :]) + '.')
      else:
        for cVarIndex in range(len(self.controllableOrd)):
          dataCollector.updateInputValue(self.controllableOrd[cVarIndex], copy.copy(queryPointsMatrix[indexList[distList.index(max(distList))], cVarIndex]))
        for ncVarIndex in range(len(self.nonControllableOrd)):
          dataCollector.updateInputValue(self.nonControllableOrd[ncVarIndex], copy.copy(queryPointsMatrix[indexList[distList.index(max(distList))], len(self.controllableOrd) + ncVarIndex]))
          if queryPointsMatrix[indexList[distList.index(max(distList))], len(self.controllableOrd) + ncVarIndex] == self.nonControllableDist[self.nonControllableOrd[ncVarIndex]].lowerBound:
            if self.nonControllableGrid[self.nonControllableOrd[ncVarIndex]][0] == 'CDF':
              prob = self.nonControllableGrid[self.nonControllableOrd[ncVarIndex]][2] / float(2)
            else:
              prob = self.nonControllableDist[self.nonControllableOrd[ncVarIndex]].cdf(self.nonControllableDist[self.nonControllableOrd[ncVarIndex]].lowerBound + self.nonControllableGrid[self.nonControllableOrd[ncVarIndex]][2] / float(2))
          elif queryPointsMatrix[indexList[distList.index(max(distList))], len(self.controllableOrd) + ncVarIndex] == self.nonControllableDist[self.nonControllableOrd[ncVarIndex]].upperBound:
            if self.nonControllableGrid[self.nonControllableOrd[ncVarIndex]][0] == 'CDF':
              prob = self.nonControllableGrid[self.nonControllableOrd[ncVarIndex]][2] / float(2)
            else:
              prob = 1 - self.nonControllableDist[self.nonControllableOrd[ncVarIndex]].cdf(self.nonControllableDist[self.nonControllableOrd[ncVarIndex]].upperBound - self.nonControllableGrid[self.nonControllableOrd[ncVarIndex]][2] / float(2))
          else:
            if self.nonControllableGrid[self.nonControllableOrd[ncVarIndex]][0] == 'CDF':
              prob = self.nonControllableGrid[self.nonControllableOrd[ncVarIndex]][2]
            else:
              prob = self.nonControllableDist[self.nonControllableOrd[ncVarIndex]].cdf(queryPointsMatrix[indexList[distList.index(max(distList))], len(self.controllableOrd) + ncVarIndex] + self.nonControllableGrid[self.nonControllableOrd[ncVarIndex]][2] / float(2)) - self.nonControllableDist[self.nonControllableOrd[ncVarIndex]].cdf(queryPointsMatrix[indexList[distList.index(max(distList))], len(self.controllableOrd) + ncVarIndex] - self.nonControllableGrid[self.nonControllableOrd[ncVarIndex]][2] / float(2))
          probList.append(prob)
      dataCollector.updateOutputValue('Probability', np.prod(probList))
      dataCollector.updateMetadata('ProbabilityWeight', np.prod(probList))
    dataCollector.updateMetadata('ExpectedSafestPointCoordinates', self.stat.run(dataCollector)['expectedValue'])
    self.raiseADebug(dataCollector.getParametersValues('input'))
    self.raiseADebug(dataCollector.getParametersValues('output'))
    self.raiseADebug(dataCollector.getMetadata('ExpectedSafestPointCoordinates'))
    return dataCollector

  def collectOutput(self, finishedJob, output):
    """
      Function to place all of the computed data into the output object
      @ In, finishedJob, JobHandler External or Internal instance, A JobHandler object that is in charge of running this post-processor
      @ In, output, dataObjects, The object where we want to place our computed results
      @ Out, None
    """
    if finishedJob.getEvaluation() == -1:
      self.raiseAnError(RuntimeError, 'no available output to collect (the run is likely not over yet).')
    else:
      dataCollector = finishedJob.getEvaluation()[1]
      if output.type != 'PointSet':
        self.raiseAnError(TypeError, 'output item type must be "PointSet".')
      else:
        if not output.isItEmpty():
          self.raiseAnError(ValueError, 'output item must be empty.')
        else:
          for key, value in dataCollector.getParametersValues('input').items():
            for val in value: output.updateInputValue(key, val)
          for key, value in dataCollector.getParametersValues('output').items():
            for val in value: output.updateOutputValue(key, val)
          for key, value in dataCollector.getAllMetadata().items(): output.updateMetadata(key, value)
#
#
#
class ComparisonStatistics(BasePostProcessor):
  """
    ComparisonStatistics is to calculate statistics that compare
    two different codes or code to experimental data.
  """

  class CompareGroup:
    """
      Class aimed to compare two group of data
    """
    def __init__(self):
      """
        Constructor
        @ In, None
        @ Out, None
      """
      self.dataPulls = []
      self.referenceData = {}

  def __init__(self, messageHandler):
    """
      Constructor
      @ In, messageHandler, MessageHandler, message handler object
      @ Out, None
    """
    BasePostProcessor.__init__(self, messageHandler)
    self.dataDict = {}  # Dictionary of all the input data, keyed by the name
    self.compareGroups = []  # List of each of the groups that will be compared
    # self.dataPulls = [] #List of data references that will be used
    # self.referenceData = [] #List of reference (experimental) data
    self.methodInfo = {}  # Information on what stuff to do.
    self.fZStats = False
    self.interpolation = "quadratic"
    self.requiredAssObject = (True, (['Distribution'], ['-n']))
    self.distributions = {}

  def inputToInternal(self, currentInput):
    """
      Method to convert an input object into the internal format that is
      understandable by this pp.
      @ In, currentInput, object, an object that needs to be converted
      @ Out, inputToInternal, list, the resulting converted object
    """
    return [(currentInput)]

  def initialize(self, runInfo, inputs, initDict):
    """
      Method to initialize the ComparisonStatistics pp.
      @ In, runInfo, dict, dictionary of run info (e.g. working dir, etc)
      @ In, inputs, list, list of inputs
      @ In, initDict, dict, dictionary with initialization options
      @ Out, None
    """
    BasePostProcessor.initialize(self, runInfo, inputs, initDict)

  def _localReadMoreXML(self, xmlNode):
    """
      Function to read the portion of the xml input that belongs to this specialized class
      and initialize some stuff based on the inputs got
      @ In, xmlNode, xml.etree.Element, Xml element node
      @ Out, None
    """
    for outer in xmlNode:
      if outer.tag == 'compare':
        compareGroup = ComparisonStatistics.CompareGroup()
        for child in outer:
          if child.tag == 'data':
            dataName = child.text
            splitName = dataName.split("|")
            name, kind = splitName[:2]
            rest = splitName[2:]
            compareGroup.dataPulls.append([name, kind, rest])
          elif child.tag == 'reference':
            # This has name=distribution
            compareGroup.referenceData = dict(child.attrib)
            if "name" not in compareGroup.referenceData:
              self.raiseAnError(IOError, 'Did not find name in reference block')

        self.compareGroups.append(compareGroup)
      if outer.tag == 'kind':
        self.methodInfo['kind'] = outer.text
        if 'numBins' in outer.attrib:
          self.methodInfo['numBins'] = int(outer.attrib['numBins'])
        if 'binMethod' in outer.attrib:
          self.methodInfo['binMethod'] = outer.attrib['binMethod'].lower()
      if outer.tag == 'fz':
        self.fZStats = (outer.text.lower() in utils.stringsThatMeanTrue())
      if outer.tag == 'interpolation':
        interpolation = outer.text.lower()
        if interpolation == 'linear':
          self.interpolation = 'linear'
        elif interpolation == 'quadratic':
          self.interpolation = 'quadratic'
        else:
          self.raiseADebug('unexpected interpolation method ' + interpolation)
          self.interpolation = interpolation


  def _localGenerateAssembler(self, initDict):
    """
      This method  is used for sending to the instanciated class, which is implementing the method, the objects that have been requested through "whatDoINeed" method
      It is an abstract method -> It must be implemented in the derived class!
      @ In, initDict, dict, dictionary ({'mainClassName(e.g., Databases):{specializedObjectName(e.g.,DatabaseForSystemCodeNamedWolf):ObjectInstance}'})
      @ Out, None
    """
    self.distributions = initDict.get('Distributions', {})

  def run(self, input):  # inObj,workingDir=None):
    """
      This method executes the postprocessor action. In this case, it just returns the inputs
      @ In,  input, object, object contained the data to process. (inputToInternal output)
      @ Out, dataDict, dict, Dictionary containing the inputs
    """
    dataDict = {}
    for aInput in input: dataDict[aInput.name] = aInput
    return dataDict

  def collectOutput(self, finishedJob, output):
    """
      Function to place all of the computed data into the output object
      @ In, finishedJob, JobHandler External or Internal instance, A JobHandler object that is in charge of running this post-processor
      @ In, output, dataObjects, The object where we want to place our computed results
      @ Out, None
    """
    self.raiseADebug("finishedJob: " + str(finishedJob) + ", output " + str(output))
    if finishedJob.getEvaluation() == -1: self.raiseAnError(RuntimeError, 'no available output to collect.')
    else: self.dataDict.update(finishedJob.getEvaluation()[1])

    dataToProcess = []
    for compareGroup in self.compareGroups:
      dataPulls = compareGroup.dataPulls
      reference = compareGroup.referenceData
      foundDataObjects = []
      for name, kind, rest in dataPulls:
        data = self.dataDict[name].getParametersValues(kind)
        if len(rest) == 1:
          foundDataObjects.append(data[rest[0]])
      dataToProcess.append((dataPulls, foundDataObjects, reference))
    generateCSV = False
    generatePointSet = False
    if isinstance(output,Files.File):
      generateCSV = True
    elif output.type == 'PointSet':
      generatePointSet = True
    else:
      self.raiseAnError(IOError, 'unsupported type ' + str(type(output)))
    if generateCSV:
      csv = output
    for dataPulls, datas, reference in dataToProcess:
      graphData = []
      if "name" in reference:
        distributionName = reference["name"]
        if not distributionName in self.distributions:
          self.raiseAnError(IOError, 'Did not find ' + distributionName +
                             ' in ' + str(self.distributions.keys()))
        else:
          distribution = self.distributions[distributionName]
        refDataStats = {"mean":distribution.untruncatedMean(),
                        "stdev":distribution.untruncatedStdDev()}
        refDataStats["minBinSize"] = refDataStats["stdev"] / 2.0
        refPdf = lambda x:distribution.pdf(x)
        refCdf = lambda x:distribution.cdf(x)
        graphData.append((refDataStats, refCdf, refPdf, "ref_" + distributionName))
      for dataPull, data in zip(dataPulls, datas):
        dataStats = self.__processData( data, self.methodInfo)
        dataKeys = set(dataStats.keys())
        counts = dataStats['counts']
        bins = dataStats['bins']
        countSum = sum(counts)
        binBoundaries = [dataStats['low']] + bins + [dataStats['high']]
        if generateCSV:
          utils.printCsv(csv, '"' + str(dataPull) + '"')
          utils.printCsv(csv, '"numBins"', dataStats['numBins'])
          utils.printCsv(csv, '"binBoundary"', '"binMidpoint"', '"binCount"', '"normalizedBinCount"', '"f_prime"', '"cdf"')
        cdf = [0.0] * len(counts)
        midpoints = [0.0] * len(counts)
        cdfSum = 0.0
        for i in range(len(counts)):
          f0 = counts[i] / countSum
          cdfSum += f0
          cdf[i] = cdfSum
          midpoints[i] = (binBoundaries[i] + binBoundaries[i + 1]) / 2.0
        cdfFunc = mathUtils.createInterp(midpoints, cdf, 0.0, 1.0, self.interpolation)
        fPrimeData = [0.0] * len(counts)
        for i in range(len(counts)):
          h = binBoundaries[i + 1] - binBoundaries[i]
          nCount = counts[i] / countSum  # normalized count
          f0 = cdf[i]
          if i + 1 < len(counts):
            f1 = cdf[i + 1]
          else:
            f1 = 1.0
          if i + 2 < len(counts):
            f2 = cdf[i + 2]
          else:
            f2 = 1.0
          if self.interpolation == 'linear':
            fPrime = (f1 - f0) / h
          else:
            fPrime = (-1.5 * f0 + 2.0 * f1 + -0.5 * f2) / h
          fPrimeData[i] = fPrime
          if generateCSV:
            utils.printCsv(csv, binBoundaries[i + 1], midpoints[i], counts[i], nCount, fPrime, cdf[i])
        pdfFunc = mathUtils.createInterp(midpoints, fPrimeData, 0.0, 0.0, self.interpolation)
        dataKeys -= set({'numBins', 'counts', 'bins'})
        if generateCSV:
          for key in dataKeys:
            utils.printCsv(csv, '"' + key + '"', dataStats[key])
        self.raiseADebug("dataStats: " + str(dataStats))
        graphData.append((dataStats, cdfFunc, pdfFunc, str(dataPull)))
      graphDataDict = mathUtils.getGraphs(graphData, self.fZStats)
      if generateCSV:
        for key in graphDataDict:
          value = graphDataDict[key]
          if type(value).__name__ == 'list':
            utils.printCsv(csv, *(['"' + l[0] + '"' for l in value]))
            for i in range(1, len(value[0])):
              utils.printCsv(csv, *([l[i] for l in value]))
          else:
            utils.printCsv(csv, '"' + key + '"', value)
      if generatePointSet:
        for key in graphDataDict:
          value = graphDataDict[key]
          if type(value).__name__ == 'list':
            for i in range(len(value)):
              subvalue = value[i]
              name = subvalue[0]
              subdata = subvalue[1:]
              if i == 0:
                output.updateInputValue(name, subdata)
              else:
                output.updateOutputValue(name, subdata)
            break  # XXX Need to figure out way to specify which data to return
      if generateCSV:
        for i in range(len(graphData)):
          dataStat = graphData[i][0]
          def delist(l):
            """
              Method to create a string out of a list l
              @ In, l, list, the list to be 'stringed' out
              @ Out, delist, string, the string representing the list
            """
            if type(l).__name__ == 'list':
              return '_'.join([delist(x) for x in l])
            else:
              return str(l)
          newFileName = output.getBase() + "_" + delist(dataPulls) + "_" + str(i) + ".csv"
          if type(dataStat).__name__ != 'dict':
            assert(False)
            continue
          dataPairs = []
          for key in sorted(dataStat.keys()):
            value = dataStat[key]
            if np.isscalar(value):
              dataPairs.append((key, value))
          extraCsv = Files.returnInstance('CSV',self)
          extraCsv.initialize(newFileName,self.messageHandler)
          extraCsv.open("w")
          extraCsv.write(",".join(['"' + str(x[0]) + '"' for x in dataPairs]))
          extraCsv.write("\n")
          extraCsv.write(",".join([str(x[1]) for x in dataPairs]))
          extraCsv.write("\n")
          extraCsv.close()
        utils.printCsv(csv)

  def __processData(self, data, methodInfo):
    """
      Method to process the computed data
      @ In, data, np.array, the data to process
      @ In, methodInfo, dict, the info about which processing method needs to be used
      @ Out, ret, dict, the processed data
    """
    ret = {}
    if hasattr(data,'tolist'):
      sortedData = data.tolist()
    else:
      sortedData = list(data)
    sortedData.sort()
    low = sortedData[0]
    high = sortedData[-1]
    dataRange = high - low
    ret['low'] = low
    ret['high'] = high
    if not 'binMethod' in methodInfo:
      numBins = methodInfo.get("numBins", 10)
    else:
      binMethod = methodInfo['binMethod']
      dataN = len(sortedData)
      if binMethod == 'square-root':
        numBins = int(math.ceil(math.sqrt(dataN)))
      elif binMethod == 'sturges':
        numBins = int(math.ceil(mathUtils.log2(dataN) + 1))
      else:
        self.raiseADebug("Unknown binMethod " + binMethod, 'ExceptedError')
        numBins = 5
    ret['numBins'] = numBins
    kind = methodInfo.get("kind", "uniformBins")
    if kind == "uniformBins":
      bins = [low + x * dataRange / numBins for x in range(1, numBins)]
      ret['minBinSize'] = dataRange / numBins
    elif kind == "equalProbability":
      stride = len(sortedData) // numBins
      bins = [sortedData[x] for x in range(stride - 1, len(sortedData) - stride + 1, stride)]
      if len(bins) > 1:
        ret['minBinSize'] = min(map(lambda x, y: x - y, bins[1:], bins[:-1]))
      else:
        ret['minBinSize'] = dataRange
    counts = mathUtils.countBins(sortedData, bins)
    ret['bins'] = bins
    ret['counts'] = counts
    ret.update(mathUtils.calculateStats(sortedData))
    skewness = ret["skewness"]
    delta = math.sqrt((math.pi / 2.0) * (abs(skewness) ** (2.0 / 3.0)) /
                      (abs(skewness) ** (2.0 / 3.0) + ((4.0 - math.pi) / 2.0) ** (2.0 / 3.0)))
    delta = math.copysign(delta, skewness)
    alpha = delta / math.sqrt(1.0 - delta ** 2)
    variance = ret["sampleVariance"]
    omega = variance / (1.0 - 2 * delta ** 2 / math.pi)
    mean = ret['mean']
    xi = mean - omega * delta * math.sqrt(2.0 / math.pi)
    ret['alpha'] = alpha
    ret['omega'] = omega
    ret['xi'] = xi
    return ret
#
#
#

class InterfacedPostProcessor(BasePostProcessor):
  """
    This class allows to interface a general-purpose post-processor created ad-hoc by the user.
    While the ExternalPostProcessor is designed for analysis-dependent cases, the InterfacedPostProcessor is designed more generic cases
    The InterfacedPostProcessor parses (see PostProcessorInterfaces.py) and uses only the functions contained in the raven/framework/PostProcessorFunctions folder
    The base class for the InterfacedPostProcessor that the user has to inherit to develop its own InterfacedPostProcessor is specified
    in PostProcessorInterfaceBase.py
  """

  PostProcessorInterfaces = importlib.import_module("PostProcessorInterfaces")

  def __init__(self, messageHandler):
    """
      Constructor
      @ In, messageHandler, MessageHandler, message handler object
      @ Out, None
    """
    BasePostProcessor.__init__(self, messageHandler)
    self.methodToRun = None

  def initialize(self, runInfo, inputs, initDict):
    """
      Method to initialize the Interfaced Post-processor
      @ In, runInfo, dict, dictionary of run info (e.g. working dir, etc)
      @ In, inputs, list, list of inputs
      @ In, initDict, dict, dictionary with initialization options
      @ Out, None
    """
    BasePostProcessor.initialize(self, runInfo, inputs, initDict)

  def _localReadMoreXML(self, xmlNode):
    """
      Function to read the portion of the xml input that belongs to this specialized class
      and initialize some stuff based on the inputs got
      @ In, xmlNode, xml.etree.Element, Xml element node
      @ Out, None
    """
    for child in xmlNode:
      if child.tag == 'method': self.methodToRun = child.text
    self.postProcessor = InterfacedPostProcessor.PostProcessorInterfaces.returnPostProcessorInterface(self.methodToRun,self)
    if not isinstance(self.postProcessor,PostProcessorInterfaceBase):
      self.raiseAnError(IOError,'InterfacedPostProcessor Post-Processor '+ self.name +' : not correctly coded; it must inherit the PostProcessorInterfaceBase class')

    self.postProcessor.initialize()
    self.postProcessor.readMoreXML(xmlNode)
    if self.postProcessor.inputFormat not in set(['HistorySet','PointSet']):
      self.raiseAnError(IOError,'InterfacedPostProcessor Post-Processor '+ self.name +' : self.inputFormat not correctly initialized')
    if self.postProcessor.outputFormat not in set(['HistorySet','PointSet']):
      self.raiseAnError(IOError,'InterfacedPostProcessor Post-Processor '+ self.name +' : self.outputFormat not correctly initialized')


  def run(self, inputIn):
    """
      This method executes the interfaced  post-processor action.
      @ In, inputIn, dict, dictionary of data to process
      @ Out, outputDic, dict, dict containing the post-processed results
    """
    if self.postProcessor.inputFormat not in set(['HistorySet','PointSet']):
      self.raiseAnError(IOError,'InterfacedPostProcessor Post-Processor '+ self.name +' : self.inputFormat not correctly initialized')
    if self.postProcessor.outputFormat not in set(['HistorySet','PointSet']):
      self.raiseAnError(IOError,'InterfacedPostProcessor Post-Processor '+ self.name +' : self.outputFormat not correctly initialized')
    inputDic= self.inputToInternal(inputIn)

    outputDic = self.postProcessor.run(inputDic)
    if self.postProcessor.checkGeneratedDicts(outputDic):
      return outputDic
    else:
      self.raiseAnError(RuntimeError,'InterfacedPostProcessor Post-Processor '+ self.name +' : function has generated a not valid output dictionary')

  def _inverse(self, inputIn):
    outputDic = self.postProcessor._inverse(inputIn)
    return outputDic

  def collectOutput(self, finishedJob, output):
    """
      Function to place all of the computed data into the output object
      @ In, finishedJob, JobHandler External or Internal instance, A JobHandler object that is in charge of running this post-processor
      @ In, output, dataObjects, The object where we want to place our computed results
      @ Out, None
    """
    if finishedJob.getEvaluation() == -1:
      self.raiseAnError(RuntimeError, ' No available Output to collect (Run probably is not finished yet)')
    evaluation = finishedJob.getEvaluation()[1]

    exportDict = {'inputSpaceParams':evaluation['data']['input'],'outputSpaceParams':evaluation['data']['output'],'metadata':evaluation['metadata']}

    listInputParms   = output.getParaKeys('inputs')
    listOutputParams = output.getParaKeys('outputs')

    if output.type == 'HistorySet':
      for hist in exportDict['inputSpaceParams']:
        if type(exportDict['inputSpaceParams'].values()[0]).__name__ == "dict":
          for key in listInputParms:
            output.updateInputValue(key,exportDict['inputSpaceParams'][hist][str(key)])
          for key in listOutputParams:
            output.updateOutputValue(key,exportDict['outputSpaceParams'][hist][str(key)])
        else:
          for key in exportDict['inputSpaceParams']:
            if key in output.getParaKeys('inputs'):
              output.updateInputValue(key,exportDict['inputSpaceParams'][key])
          for key in exportDict['outputSpaceParams']:
            if key in output.getParaKeys('outputs'):
              output.updateOutputValue(key,exportDict['outputSpaceParams'][str(key)])
      for key in exportDict['metadata'][0]:
        output.updateMetadata(key,exportDict['metadata'][0][key])
    else:   # output.type == 'PointSet':
      for key in exportDict['inputSpaceParams']:
        if key in output.getParaKeys('inputs'):
          for value in exportDict['inputSpaceParams'][key]:
            output.updateInputValue(str(key),value)
      for key in exportDict['outputSpaceParams']:
        if str(key) in output.getParaKeys('outputs'):
          for value in exportDict['outputSpaceParams'][key]:
            output.updateOutputValue(str(key),value)
      for key in exportDict['metadata'][0]:
        output.updateMetadata(key,exportDict['metadata'][0][key])



  def inputToInternal(self,input):
    """
      Function to convert the received input into a format this object can
      understand
      @ In, input, dataObject, data object handed to the post-processor
      @ Out, inputDict, dict, a dictionary this object can process
    """
    inputDict = {'data':{}, 'metadata':{}}
    metadata = []
    if type(input) == dict:
      return input
    else:
      if len(input[0]) == 0: self.raiseAnError(IOError,'InterfacedPostProcessor Post-Processor '+ self.name +' : The input dataObject named '+input[0].name + ' is empty. Check your input!')
      inputDict['data']['input']  = copy.deepcopy(input[0].getInpParametersValues())
      inputDict['data']['output'] = copy.deepcopy(input[0].getOutParametersValues())
    for item in input:
      metadata.append(copy.deepcopy(item.getAllMetadata()))
    metadata.append(item.getAllMetadata())
    inputDict['metadata']=metadata

    return inputDict

#
#
#
class ImportanceRank(BasePostProcessor):
  """
    ImportantRank class. It computes the important rank for given input parameters
    1. The importance of input parameters can be ranked via their sensitivies (SI: sensitivity index)
    2. The importance of input parameters can be ranked via their sensitivies and covariances (II: importance index)
    3. The importance of input directions based principal component analysis of inputs covariances (PCA index)
    3. CSI: Cumulative sensitive index (added in the future)
    4. CII: Cumulative importance index (added in the future)
  """
  def __init__(self, messageHandler):
    """
      Constructor
      @ In, messageHandler, message handler object
      @ Out, None
    """
    BasePostProcessor.__init__(self, messageHandler)
    self.targets = []
    self.features = []
    self.latent = []
    self.latentDim = []
    self.manifest = []
    self.manifestDim = []
    self.dimensions = []
    self.mvnDistribution = None
    self.acceptedMetric = ['sensitivityindex','importanceindex','pcaindex','transformation','inversetransformation','manifestsensitivity']
    self.all = ['sensitivityindex','importanceindex','pcaindex']
    self.what = self.acceptedMetric # what needs to be computed, default is all
    self.printTag = 'POSTPROCESSOR IMPORTANTANCE RANK'
    self.requiredAssObject = (True,(['Distributions'],[-1]))
    self.transformation = False
    self.latentSen = False
    self.reconstructSen = False

  def _localWhatDoINeed(self):
    """
      This method is local mirror of the general whatDoINeed method
      It is implemented by this postprocessor that need to request special objects
      @ In, None
      @ Out, needDict, dict, list of objects needed
    """
    needDict = {'Distributions':[]}
    needDict['Distributions'].append((None,self.mvnDistribution))
    return needDict

  def _localGenerateAssembler(self,initDict):
    """
      see generateAssembler method in Assembler
      @ In, initDict, dict, dictionary ({'mainClassName':{'specializedObjectName':ObjectInstance}})
      @ Out, None
    """
    distName = self.mvnDistribution
    self.mvnDistribution = initDict['Distributions'][distName]

  def _localReadMoreXML(self,xmlNode):
    """
      Function to read the portion of the xml input that belongs to this specialized class
      and initialize some stuff based on the inputs
      @ In, xmlNode, xml.etree.ElementTree Element Objects, the xml element node that will be checked against the available options specific to this Sampler
      @ Out, None
    """
    for child in xmlNode:
      if child.tag == 'what':
        what = child.text.strip()
        if what.lower() == 'all': self.what = self.all
        else:
          requestMetric = list(var.strip() for var in what.split(','))
          toCalculate = []
          for metric in requestMetric:
            if metric.lower() == 'all':
              toCalculate.extend(self.all)
            elif metric.lower() in self.acceptedMetric:
              if metric.lower() not in toCalculate:
                toCalculate.append(metric.lower())
              else:
                self.raiseAWarning('Duplicate calculations',metric,'are removed from XML node <what> in',self.printTag)
            else:
              self.raiseAnError(IOError, self.printTag,'asked unknown operation', metric, '. Available',str(self.acceptedMetric))
          self.what = toCalculate
      elif child.tag == 'targets':
        self.targets = list(inp.strip() for inp in child.text.strip().split(','))
      elif child.tag == 'features':
        for subNode in child:
          if subNode.tag == 'manifest':
            for subSubNode in subNode:
              if subSubNode.tag == 'variables':
                self.manifest = list(inp.strip() for inp in subSubNode.text.strip().split(','))
                self.features.extend(self.manifest)
              elif subSubNode.tag == 'dimensions':
                self.manifestDim = list(int(inp.strip()) for inp in subSubNode.text.strip().split(','))
              else:
                self.raiseAnError(IOError, 'Unrecognized xml node name:',subSubNode.tag,'in',self.printTag)
          if subNode.tag == 'latent':
            self.latentSen = True
            for subSubNode in subNode:
              if subSubNode.tag == 'variables':
                self.latent = list(inp.strip() for inp in subSubNode.text.strip().split(','))
                self.features.extend(self.latent)
              elif subSubNode.tag == 'dimensions':
                self.latentDim = list(int(inp.strip()) for inp in subSubNode.text.strip().split(','))
              else:
                self.raiseAnError(IOError, 'Unrecognized xml node name:',subSubNode.tag,'in',self.printTag)
      elif child.tag == 'mvnDistribution':
        self.mvnDistribution = child.text.strip()
      else:
        self.raiseAnError(IOError, 'Unrecognized xml node name: ' + child.tag + '!')
    if not self.latentDim and len(self.latent) != 0:
      self.latentDim = range(1,len(self.latent)+1)
      self.raiseAWarning('The dimensions for given latent variables: ' + str(self.latent) + ' is not provided! Default dimensions will be used: ' + str(self.latentDim) + ' in ' + self.printTag)
    if not self.manifestDim and len(self.manifest) !=0:
      self.manifestDim = range(1,len(self.manifest)+1)
      self.raiseAWarning('The dimensions for given latent variables: ' + str(self.manifest) + ' is not provided! Default dimensions will be used: ' + str(self.manifestDim) + ' in ' + self.printTag)
    if not self.features:
      self.raiseAnError(IOError, 'No variables provided for XML node: features in',self.printTag)
    if not self.targets:
      self.raiseAnError(IOError, 'No variables provided for XML node: targets in', self.printTag)
    if len(self.latent) !=0 and len(self.manifest) !=0:
      self.reconstructSen = True
      self.transformation = True

  def _localPrintXML(self,outFile,options=None):
    """
      Adds requested entries to XML node.
      @ In, outFile, Files.StaticXMLOutput, file to which entries will be printed
      @ In, options, dict, optional, list of requests and options
        May include: 'what': comma-separated string list, the qualities to print out
      @ Out, None
    """
    #dimension node needs only be set once, but it is given for each index type
    dimDict = None
    settingDim = False
    #build tree
    for what in options.keys():
      if what == 'pcaIndex': continue
      if what == 'transformation' or what == 'inverseTransformation': continue
      if what == 'manifestSensitivity': continue
      for target in options[what].keys():
        valueDict = OrderedDict()
        for var,index,dim in options[what][target]:
          valueDict[var] = index
        outFile.addVector(target,what,valueDict)
    if 'manifestSensitivity' in options.keys():
      what = 'manifestSensitivity'
      for target in options[what].keys():
        outFile.addScalar(target,'type',self.mvnDistribution.covarianceType)
        valueDict = OrderedDict()
        for var,index,dim in options[what][target]:
          valueDict[var] = index
        outFile.addVector(target,what,valueDict)
    # output variables and dimensions
    latentDict = OrderedDict()
    if self.latentSen:
      for index,var in enumerate(self.latent):
        latentDict[var] = self.latentDim[index]
      outFile.addVector('dimensions','latent',latentDict)
    manifestDict = OrderedDict()
    if len(self.manifest) > 0:
      for index,var in enumerate(self.manifest):
        manifestDict[var] = self.manifestDim[index]
      outFile.addVector('dimensions','manifest',manifestDict)
    #pca index is a feature only of target, not with respect to anything else
    if 'pcaIndex' in options.keys():
      pca = options['pcaIndex']
      for var,index,dim in pca:
        outFile.addScalar('pcaIndex',var,index)
    if 'transformation' in options.keys():
      what = 'transformation'
      outFile.addScalar(what,'type',self.mvnDistribution.covarianceType)
      for target in options[what].keys():
        valueDict = OrderedDict()
        for var, index, dim in options[what][target]:
          valueDict[var] = index
        outFile.addVector(what,target,valueDict)
    if 'inverseTransformation' in options.keys():
      what = 'inverseTransformation'
      outFile.addScalar(what,'type',self.mvnDistribution.covarianceType)
      for target in options[what].keys():
        valueDict = OrderedDict()
        for var, index, dim in options[what][target]:
          valueDict[var] = index
        outFile.addVector(what,target,valueDict)

  def collectOutput(self,finishedJob, output):
    """
      Function to place all of the computed data into the output object, (Files or DataObjects)
      @ In, finishedJob, object, JobHandler object that is in charge of running this postprocessor
      @ In, output, object, the object where we want to place our computed results
      @ Out, None
    """
    parameterSet = list(set(list(self.features)))
    if finishedJob.getEvaluation() == -1: self.raiseAnError(RuntimeError, ' No available output to collect (Run probably is not finished yet) via',self.printTag)
    outputDict = finishedJob.getEvaluation()[-1]
    # Output to file
    if isinstance(output, Files.File):
      availExtens = ['xml','csv', 'txt']
      outputExtension = output.getExt().lower()
      if outputExtension not in availExtens:
        self.raiseAWarning('Output extension you input is ' + outputExtension)
        self.raiseAWarning('Available are ' + str(availExtens) + '. Converting extension to ' + str(availExtens[0]) + '!')
        outputExtensions = availExtens[0]
        output.setExtension(outputExtensions)
      if outputExtension != 'csv': separator = ' '
      else: separator = ','
      output.setPath(self.__workingDir)
      self.raiseADebug('Dumping output in file named ' + output.getAbsFile())
      output.open('w')
      if outputExtension != 'xml':
        maxLength = max(len(max(parameterSet, key = len)) + 5, 16)
        # Output all metrics to given file
        for what in outputDict.keys():
          if what.lower() in self.acceptedMetric:
            if what == 'pcaIndex': continue
            self.raiseADebug('Writing parameter rank for metric ' + what)
            for target in outputDict[what].keys():
              if outputExtension != 'csv':
                output.write('Target,' + target + '\n')
                output.write('Parameters' + ' ' * maxLength + ''.join([str(item[0]) + ' ' * (maxLength - len(item)) for item in outputDict[what][target]]) + os.linesep)
                output.write(what + ' ' * maxLength + ''.join(['%.8E' % item[1] + ' ' * (maxLength -14) for item in outputDict[what][target]]) + os.linesep)
              else:
                output.write('Target,' + target + '\n')
                output.write('Parameters'  + ''.join([separator + str(item[0])  for item in outputDict[what][target]]) + os.linesep)
                output.write(what + ''.join([separator + '%.8E' % item[1] for item in outputDict[what][target]]) + os.linesep)
            output.write(os.linesep)
        output.close()
      else:
        #convert output into an XML output file
        outFile = Files.returnInstance('StaticXMLOutput',self)
        outFile.initialize(output.getFilename(),self.messageHandler,path=output.getPath())
        outFile.newTree('ImportanceRankPP')
        self._localPrintXML(outFile,outputDict)
        outFile.writeFile()
        self.raiseAMessage('ImportanceRank XML printed to "'+output.getFilename()+'"!')
    # Output to DataObjects
    elif output.type in ['PointSet','HistorySet']:
      self.raiseADebug('Dumping output in data object named ' + output.name)
      for what in outputDict.keys():
        if what == 'pcaIndex': continue
        if what.lower() in self.acceptedMetric:
          for target in outputDict[what].keys():
            self.raiseADebug('Dumping ' + target + '-' + what + '. Metadata name = ' + target + '-' + what + '. Targets stored in ' +  target + '-'  + what)
            output.updateMetadata(target + '-'  + what, outputDict[what][target])
    elif output.type == 'HDF5' : self.raiseAWarning('Output type ' + str(output.type) + ' not yet implemented. Skip it !!!!!')
    else: self.raiseAnError(IOError, 'Output type ' + str(output.type) + ' unknown.')

  def initialize(self, runInfo, inputs, initDict) :
    """
      Method to initialize the pp.
      @ In, runInfo, dict, dictionary of run info (e.g. working dir, etc)
      @ In, inputs, list, list of inputs
      @ In, initDict, dict, dictionary with initialization options
    """
    BasePostProcessor.initialize(self, runInfo, inputs, initDict)
    self.__workingDir = runInfo['WorkingDir']

  def inputToInternal(self, currentInp):
    """
      Method to convert an input object into the internal format that is understandable by this pp.
      @ In, currentInput, object, an object that needs to be converted
      @ Out, inputDict, dictionary of the converted data
    """
    if type(currentInp) == list  : currentInput = currentInp[-1]
    else                         : currentInput = currentInp
    if type(currentInput) == dict:
      if 'targets' in currentInput.keys(): return currentInput
    inputDict = {'targets':{}, 'metadata':{}, 'features':{}}
    if hasattr(currentInput,'type'):
      inType = currentInput.type
    else:
      if type(currentInput).__name__ == 'list'    : inType = 'list'
      else: self.raiseAnError(IOError, self, 'ImportanceRank postprocessor accepts Files, HDF5, PointSet, DataObject(s) only! Got ' + str(type(currentInput)))
    if inType not in ['HDF5', 'PointSet', 'list'] and not isinstance(inType,Files.File):
      self.raiseAnError(IOError, self, 'ImportanceRank postprocessor accepts Files, HDF5, PointSet, DataObject(s) only! Got ' + str(inType) + '!!!!')
    # get input from the external csv file
    if isinstance(inType,Files.File):
      if currentInput.subtype == 'csv': pass # to be implemented
    # get input from PointSet DataObject
    if inType in ['PointSet']:
      for feat in self.features:
        if feat in currentInput.getParaKeys('input'):
          inputDict['features'][feat] = currentInput.getParam('input', feat)
        else:
          self.raiseAnError(IOError,'Parameter ' + str(feat) + ' is listed ImportanceRank postprocessor features, but not found in the provided input!')
      for targetP in self.targets:
        if targetP in currentInput.getParaKeys('output'):
          inputDict['targets'][targetP] = currentInput.getParam('output', targetP)
        elif targetP in currentInput.getParaKeys('input'):
          inputDict['targets'][targetP] = currentInput.getParam('input',targetP)
        else:
          self.raiseAnError(IOError,'Parameter ' + str(targetP) + ' is listed ImportanceRank postprocessor targets, but not found in the provided input!')
      inputDict['metadata'] = currentInput.getAllMetadata()
    # get input from HDF5 Database
    if inType == 'HDF5': pass  # to be implemented

    return inputDict

  def run(self, inputIn):
    """
      This method executes the postprocessor action.
      @ In, inputIn, object, object contained the data to process. (inputToInternal output)
      @ Out, outputDict, dict, dictionary containing the evaluated data
    """
    inputDict = self.inputToInternal(inputIn)
    outputDict = {}
    senCoeffDict = {}
    senWeightDict = {}
    # compute sensitivities of targets with respect to features
    featValues = []
    # compute importance rank
    if self.latentSen:
      for feat in self.latent:
        featValues.append(inputDict['features'][feat])
      feats = self.latent
      self.dimensions = self.latentDim
    else:
      for feat in self.manifest:
        featValues.append(inputDict['features'][feat])
      feats = self.manifest
      self.dimensions = self.manifestDim
    sampledFeatMatrix = np.atleast_2d(np.asarray(featValues)).T
    for target in self.targets:
      featCoeffs = LinearRegression().fit(sampledFeatMatrix, inputDict['targets'][target]).coef_
      featWeights = abs(featCoeffs)/np.sum(abs(featCoeffs))
      senWeightDict[target] = list(zip(feats,featWeights,self.dimensions))
      senCoeffDict[target] = featCoeffs
    for what in self.what:
      if what.lower() == 'sensitivityindex':
        what = 'sensitivityIndex'
        if what not in outputDict.keys(): outputDict[what] = {}
        for target in self.targets:
          entries = senWeightDict[target]
          entries.sort(key=lambda x: x[1],reverse=True)
          outputDict[what][target] = entries
      if what.lower() == 'importanceindex':
        what = 'importanceIndex'
        if what not in outputDict.keys(): outputDict[what] = {}
        for target in self.targets:
          featCoeffs = senCoeffDict[target]
          featWeights = []
          if not self.latentSen:
            for index,feat in enumerate(self.manifest):
              totDim = self.mvnDistribution.dimension
              covIndex = totDim * (self.dimensions[index] - 1) + self.dimensions[index] - 1
              if self.mvnDistribution.covarianceType == 'abs':
                covTarget = featCoeffs[index] * self.mvnDistribution.covariance[covIndex] * featCoeffs[index]
              else:
                covFeature = self.mvnDistribution.covariance[covIndex]*self.mvnDistribution.mu[self.dimensions[index]-1]**2
                covTarget = featCoeffs[index] * covFeature * featCoeffs[index]
              featWeights.append(covTarget)
            featWeights = featWeights/np.sum(featWeights)
            entries = list(zip(self.manifest,featWeights,self.dimensions))
            entries.sort(key=lambda x: x[1],reverse=True)
            outputDict[what][target] = entries
          # if the features type is 'latent', since latentVariables are used to compute the sensitivities
          # the covariance for latentVariances are identity matrix
          else:
            entries = senWeightDict[target]
            entries.sort(key=lambda x: x[1],reverse=True)
            outputDict[what][target] = entries
      #calculate PCA index
      if what.lower() == 'pcaindex':
        if not self.latentSen:
          self.raiseAWarning('pcaIndex can be not requested because no latent variable is provided!')
        else:
          what = 'pcaIndex'
          if what not in outputDict.keys(): outputDict[what] = {}
          index = [dim-1 for dim in self.dimensions]
          singularValues = self.mvnDistribution.returnSingularValues(index)
          singularValues = list(singularValues/np.sum(singularValues))
          entries = list(zip(self.latent,singularValues,self.dimensions))
          entries.sort(key=lambda x: x[1],reverse=True)
          outputDict[what] = entries

      if what.lower() == 'transformation':
        if self.transformation:
          what = 'transformation'
          if what not in outputDict.keys(): outputDict[what] = {}
          index = [dim-1 for dim in self.latentDim]
          manifestIndex = [dim-1 for dim in self.manifestDim]
          transformMatrix = self.mvnDistribution.transformationMatrix(index)
          for ind,var in enumerate(self.manifest):
            entries = list(zip(self.latent,transformMatrix[manifestIndex[ind]],self.latentDim))
            outputDict[what][var] = entries
        else:
          self.raiseAnError(IOError,'Unable to output the transformation matrix, please provide both "manifest" and "latent" variables in XML node "features" in',self.printTag)
      if what.lower() == 'inversetransformation':
        if self.transformation:
          what = 'inverseTransformation'
          if what not in outputDict.keys(): outputDict[what] = {}
          index = [dim-1 for dim in self.latentDim]
          manifestIndex = [dim-1 for dim in self.manifestDim]
          inverseTransformationMatrix = self.mvnDistribution.inverseTransformationMatrix(manifestIndex)
          for ind,var in enumerate(self.latent):
            entries = list(zip(self.manifest,inverseTransformationMatrix[index[ind]],self.manifestDim))
            outputDict[what][var] = entries
        else:
          self.raiseAnError(IOError,'Unable to output the inverse transformation matrix, please provide both "manifest" and "latent" variables in XML node "features" in', self.printTag)

      if what.lower() == 'manifestsensitivity':
        if self.reconstructSen:
          what = 'manifestSensitivity'
          if what not in outputDict.keys(): outputDict[what] = {}
          # compute the inverse transformation matrix
          index = [dim-1 for dim in self.latentDim]
          manifestIndex = [dim-1 for dim in self.manifestDim]
          inverseTransformationMatrix = self.mvnDistribution.inverseTransformationMatrix(manifestIndex)
          inverseTransformationMatrix = inverseTransformationMatrix[index]
          # recompute the sensitivities for manifest variables
          for target in self.targets:
            latentSen = np.asarray(senCoeffDict[target])
            if self.mvnDistribution.covarianceType == 'abs':
              manifestSen = list(np.dot(latentSen,inverseTransformationMatrix))
            else:
              manifestSen = list(np.dot(latentSen,inverseTransformationMatrix)/inputDict['targets'][target])
            entries = list(zip(self.manifest,manifestSen,self.manifestDim))
            entries.sort(key=lambda x: abs(x[1]),reverse=True)
            outputDict[what][target] = entries
        elif self.latentSen:
          self.raiseAnError(IOError, 'Unable to reconstruct the sensitivities for manifest variables, this is because no manifest variable is provided in',self.printTag)
        else:
          self.raiseAWarning('No latent variables, and there is no need to reconstruct the sensitivities for manifest variables!')

      # To be implemented
      #if what == 'CumulativeSenitivityIndex':
      #  self.raiseAnError(NotImplementedError,'CumulativeSensitivityIndex is not yet implemented for ' + self.printTag)
      #if what == 'CumulativeImportanceIndex':
      #  self.raiseAnError(NotImplementedError,'CumulativeImportanceIndex is not yet implemented for ' + self.printTag)

    return outputDict
#
#
#
class BasicStatistics(BasePostProcessor):
  """
    BasicStatistics filter class. It computes all the most popular statistics
  """
  def __init__(self, messageHandler):
    """
      Constructor
      @ In, messageHandler, MessageHandler, message handler object
      @ Out, None
    """
    BasePostProcessor.__init__(self, messageHandler)
    self.parameters = {}  # parameters dictionary (they are basically stored into a dictionary identified by tag "targets"
    self.scalarVals = ['expectedValue',
                       'minimum',
                       'maximum',
                       'median',
                       'variance',
                       'sigma',
                       'percentile',
                       'variationCoefficient',
                       'skewness',
                       'kurtosis',
                       'samples']
    self.vectorVals = ['sensitivity',
                       'covariance',
                       'pearson',
                       'NormalizedSensitivity',
                       'VarianceDependentSensitivity']
    self.acceptedCalcParam = self.scalarVals + self.vectorVals
    self.what = self.acceptedCalcParam  # what needs to be computed... default...all
    self.methodsToRun = []  # if a function is present, its outcome name is here stored... if it matches one of the known outcomes, the pp is going to use the function to compute it
    self.externalFunction = []
    self.printTag = 'POSTPROCESSOR BASIC STATISTIC'
    self.addAssemblerObject('Function','-1', True)
    self.biased = False # biased statistics?
    self.pivotParameter = None # time-dependent statistics pivot parameter
    self.dynamic        = False # is it time-dependent?

  def inputToInternal(self, currentInp):
    """
      Method to convert an input object into the internal format that is
      understandable by this pp.
      @ In, currentInp, object, an object that needs to be converted
      @ Out, inputDict, dict, dictionary of the converted data
    """
    # each post processor knows how to handle the coming inputs. The BasicStatistics postprocessor accept all the input type (files (csv only), hdf5 and datas
    self.dynamic = False
    currentInput = currentInp [-1] if type(currentInp) == list else currentInp
    if len(currentInput) == 0: self.raiseAnError(IOError, "In post-processor " +self.name+" the input "+currentInput.name+" is empty.")

    if type(currentInput).__name__ =='dict':
      if 'targets' not in currentInput.keys() and 'timeDepData' not in currentInput.keys(): self.raiseAnError(IOError, 'Did not find targets or timeDepData in input dictionary')
      return currentInput
    if currentInput.type not in ['PointSet','HistorySet']: self.raiseAnError(IOError, self, 'BasicStatistics postprocessor accepts PointSet and HistorySet only! Got ' + currentInput.type)
    if currentInput.type in ['PointSet']:
      inputDict = {'targets':{},'metadata':currentInput.getAllMetadata()}
      for targetP in self.parameters['targets']:
        if   targetP in currentInput.getParaKeys('input') : inputDict['targets'][targetP] = currentInput.getParam('input' , targetP, nodeId = 'ending')
        elif targetP in currentInput.getParaKeys('output'): inputDict['targets'][targetP] = currentInput.getParam('output', targetP, nodeId = 'ending')
        else: self.raiseAnError(IOError, self, 'Target ' + targetP + ' has not been found in data object '+currentInput.name)
    else:
      if self.pivotParameter is None: self.raiseAnError(IOError, self, 'Time-dependent statistics is requested (HistorySet) but no pivotParameter got inputted!')
      inputs, outputs  = currentInput.getParametersValues('inputs',nodeId = 'ending'), currentInput.getParametersValues('outputs',nodeId = 'ending')
      nTs, self.dynamic = len(outputs.values()[0].values()[0]), True
      if self.pivotParameter not in currentInput.getParaKeys('output'): self.raiseAnError(IOError, self, 'Pivot parameter ' + self.pivotParameter + ' has not been found in output space of data object '+currentInput.name)
      pivotParameter = []
      for ts in range(len(outputs.values()[0][self.pivotParameter])):
        currentSnapShot = [outputs[i][self.pivotParameter][ts] for i in outputs.keys()]
        if len(set(currentSnapShot)) > 1: self.raiseAnError(IOError, self, 'Histories are not syncronized! Please, pre-process the data using Interfaced PostProcessor HistorySetSync!')
        pivotParameter.append(currentSnapShot[-1])
      inputDict = {'timeDepData':OrderedDict.fromkeys(pivotParameter,None)}
      for ts in range(nTs):
        inputDict['timeDepData'][pivotParameter[ts]] = {'targets':{}}
        for targetP in self.parameters['targets']:
          if targetP in currentInput.getParaKeys('output') : inputDict['timeDepData'][pivotParameter[ts]]['targets'][targetP] = np.asarray([outputs[i][targetP][ts] for i in outputs.keys()])
          elif targetP in currentInput.getParaKeys('input'): inputDict['timeDepData'][pivotParameter[ts]]['targets'][targetP] = np.asarray([inputs[i][targetP][-1] for i in inputs.keys()])
          else: self.raiseAnError(IOError, self, 'Target ' + targetP + ' has not been found in data object '+currentInput.name)
        inputDict['timeDepData'][pivotParameter[ts]]['metadata'] = currentInput.getAllMetadata()
    return inputDict

  def initialize(self, runInfo, inputs, initDict):
    """
      Method to initialize the BasicStatistic pp. In here the working dir is
      grepped.
      @ In, runInfo, dict, dictionary of run info (e.g. working dir, etc)
      @ In, inputs, list, list of inputs
      @ In, initDict, dict, dictionary with initialization options
      @ Out, None
    """
    self.allUsedParams = set()
    for scalar in self.scalarVals:
      if scalar in self.toDo.keys():
        if scalar == 'percentile':
          for pct,targs in self.toDo[scalar].items():
            self.allUsedParams.update(targs)
        else:
          self.allUsedParams.update(self.toDo[scalar])
    for vector in self.vectorVals:
      if vector in self.toDo.keys():
        for entry in self.toDo[vector]:
          self.allUsedParams.update(entry['targets'])
          self.allUsedParams.update(entry['features'])
    self.parameters['targets'] = list(self.allUsedParams)
    BasePostProcessor.initialize(self, runInfo, inputs, initDict)
    self.__workingDir = runInfo['WorkingDir']

  def _localReadMoreXML(self, xmlNode):
    """
      Function to read the portion of the xml input that belongs to this specialized class
      and initialize some stuff based on the inputs got
      @ In, xmlNode, xml.etree.Element, Xml element node
      @ Out, None
    """
    self.toDo = {}
    for child in xmlNode:
      tag = child.tag.strip()
      #because percentile is strange (has an attached parameter), we address it first
      if tag.startswith('percentile'):
        #get targets
        targets = set(a.strip() for a in child.text.split(','))
        #what if user didn't give any targets?
        if len(targets)<1:
          self.raiseAWarning('No targets were specified in text of <'+tag+'>!  Skipping metric...')
          continue
        #prepare storage dictionary, keys are percentiles, values are set(targets)
        if 'percentile' not in self.toDo.keys():
          self.toDo['percentile']={}
        if tag == 'percentile':
          integerPercentile = [5,95]
        else:
          #user specified a percentage!
          splitTag = tag.split('_')
          if len(splitTag) < 2:
            self.raiseAWarning('Not able to parse "'+tag+'" to obtain percentile!  Expected "percentile_##%". Using 95% instead...')
            integerPercentile = [95]
          else:
            integerPercentile = [utils.intConversion(splitTag[1].replace("%",""))]
            if integerPercentile[0] is None:
              self.raiseAWarning('Not able to parse "'+tag+'" to obtain percentile!  Could not parse',strPercent,'as a percentile. Using 95% instead...')
              integerPercentile = [95]
        for reqPercent in integerPercentile:
          if reqPercent in self.toDo['percentile'].keys():
            self.toDo['percentile'][reqPercent].update(targets)
          else:
            self.toDo['percentile'][reqPercent] = set(targets)
      elif tag in self.scalarVals:
        if tag in self.toDo.keys():
          self.toDo[tag].update(set(a.strip() for a in child.text.split(',')))
        else:
          self.toDo[tag] = set(a.strip() for a in child.text.split(','))
      elif tag in self.vectorVals:
        self.toDo[tag] = [] #'inputs':[],'outputs':[]}
        tnode = child.find('targets')
        if tnode is None:
          self.raiseAnError('Request for vector value <'+tag+'> requires a "targets" node, and none was found!')
        fnode = child.find('features')
        if fnode is None:
          self.raiseAnError('Request for vector value <'+tag+'> requires a "features" node, and none was found!')
        if tag in self.toDo.keys():
          self.toDo[tag].append({'targets':set(a.strip() for a in fnode.text.split(',')),
                            'features':set(a.strip() for a in tnode.text.split(','))})
        else:
          self.toDo[tag] = [{'targets':set(a.strip() for a in fnode.text.split(',')),
                            'features':set(a.strip() for a in tnode.text.split(','))}]
      elif tag == 'all':
        #do all the metrics
        #establish targets and features
        # - as currently done, we only do the scalar metrics for the targets
        #   and features are for the matrix operations
        tnode = child.find('targets')
        if tnode is None:
          self.raiseAnError(IOError,'When using "all" node, you must specify a "targets" and a "features" node!  "targets" is missing.')
        fnode = child.find('features')
        if fnode is None:
          self.raiseAnError(IOError,'When using "all" node, you must specify a "targets" and a "features" node!  "features" is missing.')
        targets = set(a.strip() for a in tnode.text.split(','))
        features = set(a.strip() for a in fnode.text.split(','))
        for scalar in self.scalarVals:
          #percentile is a little different
          if scalar == 'percentile':
            if scalar not in self.toDo.keys():
              self.toDo[scalar] = {}
            for pct in [5,95]:
              if pct in self.toDo[scalar].keys():
                self.toDo[scalar][pct].update(targets)
              else:
                self.toDo[scalar][pct] = set(targets)
          #other scalars are simple
          else:
            if scalar not in self.toDo.keys():
              self.toDo[scalar] = set()
            self.toDo[scalar].update(set(a.strip() for a in tnode.text.split(',')))
        for vector in self.vectorVals:
          if vector not in self.toDo.keys():
            self.toDo[vector] = []
          self.toDo[vector].append({'targets':set(a.strip() for a in fnode.text.split(',')),
                                 'features':set(a.strip() for a in tnode.text.split(','))})
      elif child.tag == "biased":
        if child.text.lower() in utils.stringsThatMeanTrue():
          self.biased = True
      elif child.tag == "pivotParameter":
        self.pivotParameter = child.text
      else:
        self.raiseAWarning('Unrecognized node in BasicStatistics "',child.tag,'" has been ignored!')
    assert (len(self.toDo)>0), self.raiseAnError(IOError, 'BasicStatistics needs parameters to work on! Please check input for PP: ' + self.name)

  def collectOutput(self, finishedJob, output):
    """
      Function to place all of the computed data into the output object
      @ In, finishedJob, JobHandler External or Internal instance, A JobHandler object that is in charge of running this post-processor
      @ In, output, dataObjects, The object where we want to place our computed results
      @ Out, None
    """
<<<<<<< HEAD
    #parameterSet = list(set(list(self.parameters['targets'])))
    # TODO FIXME
    if finishedJob.returnEvaluation() == -1: self.raiseAnError(RuntimeError, ' No available Output to collect (run possibly not finished yet)')
    outputDictionary = finishedJob.returnEvaluation()[1]
=======
    # output
    parameterSet = list(set(list(self.parameters['targets'])))
    if finishedJob.getEvaluation() == -1: self.raiseAnError(RuntimeError, ' No available Output to collect (Run probably is not finished yet)')
    outputDictionary = finishedJob.getEvaluation()[1]
>>>>>>> 0292868d
    methodToTest = []
    for key in self.methodsToRun:
      if key not in self.acceptedCalcParam: methodToTest.append(key)
    if isinstance(output,Files.File):
      availExtens = ['xml']
      outputExtension = output.getExt().lower()
      if outputExtension not in availExtens:
        self.raiseAMessage('BasicStatistics did not recognize extension ".'+str(outputExtension)+'" as ".xml", so writing text output...')
      output.setPath(self.__workingDir)
      self.raiseADebug('Writing statistics output in file named ' + output.getAbsFile())
      output.open('w')
      if outputExtension == 'xml':
        self._writeXML(output,outputDictionary,methodToTest)
      else:
        self._writeText(output,outputDictionary,methodToTest)
    elif output.type in ['PointSet','HistorySet']:
      self.raiseADebug('Dumping output in data object named ' + output.name)
      outputResults = [outputDictionary] if not self.dynamic else outputDictionary.values()
      for ts, outputDict in enumerate(outputResults):
        appendix = '-'+self.pivotParameter+'-'+str(outputDictionary.keys()[ts]) if self.dynamic else ''
        for what in outputDict.keys():
          if what not in self.vectorVals + methodToTest:
            for targetP in outputDict[what].keys():
              self.raiseADebug('Dumping variable ' + targetP + '. Parameter: ' + what + '. Metadata name = ' + targetP + '-' + what)
              output.updateMetadata(targetP + '-' + what + appendix, outputDict[what][targetP])
          else:
            if what not in methodToTest and len(self.allUsedParams) > 1:
              #self.raiseADebug('Dumping matrix ' + what + '. Metadata name = ' + what + '. Targets stored in ' + 'targets-' + what)
              #output.updateMetadata('targets-' + what + appendix, parameterSet)
              self.raiseADebug('Dumping vector metric',what)
              output.updateMetadata(what.replace("|","-") + appendix, outputDict[what])
        if self.externalFunction:
          self.raiseADebug('Dumping External Function results')
          for what in self.methodsToRun:
            if what not in self.acceptedCalcParam:
              output.updateMetadata(what + appendix, outputDict[what])
              self.raiseADebug('Dumping External Function parameter ' + what)
    else: self.raiseAnError(IOError, 'Output type ' + str(output.type) + ' unknown.')

  def _writeText(self,output,outputDictionary,methodToTest):
    """
      Defines the method for writing the basic statistics to a text file (space and newline delimited)
      @ In, output, File object, file to write to
      @ In, outputDictionary, dict, dictionary of statistics values (or list of the same if self.dynamic)
      @ In, methodToTest, list, strings of methods to test
      @ Out, None
    """
    separator = '  '
    if self.dynamic: output.write('Dynamic BasicStatistics'+ separator+ 'Pivot Parameter' + separator + self.pivotParameter + separator + os.linesep)
    #output.write('ComputedQuantities'+separator+separator.join(parameterSet) + os.linesep)
    quantitiesToWrite = {}
    outputResults = [outputDictionary] if not self.dynamic else outputDictionary.values()
    longestParam = max(list(len(param) for param in self.allUsedParams)+[9]) #9 is for 'Metric:'
    # use format functions to make writing matrices easier
    paramFormat = ('{:>'+str(longestParam)+'.'+str(longestParam)+'}').format
    #paramF = ('{:<.'+str(longestParam)+'}').format
    for ts, outputDict in enumerate(outputResults):
      if self.dynamic:
        output.write('Pivot Value' +separator+ str(outputDictionary.keys()[ts]) + os.linesep)
      # do scalars metrics first
      #header
      haveScalars = list(scalar for scalar in self.scalarVals if scalar in outputDict.keys())
      longestScalar = max(18,max(len(scalar) for scalar in haveScalars))
      valueStrFormat = ('{:^22.22}').format
      valueFormat = '{:+.15e}'.format
      output.write(paramFormat('Metric:') + separator)
      output.write(separator.join(valueStrFormat(scalar) for scalar in haveScalars) + os.linesep)
      #body
      for param in self.allUsedParams:
        output.write(paramFormat(param) + separator)
        values = [None]*len(haveScalars)
        for s,scalar in enumerate(haveScalars):
          if param in outputDict.get(scalar,{}).keys():
            values[s] = valueFormat(outputDict[scalar][param])
          else:
            value[s] = valueStrFormat('---')
        output.write(separator.join(values) + os.linesep)
      # then do vector metrics (matrix style)
      haveVectors = list(vector for vector in self.vectorVals if vector in outputDict.keys())
      for vector in haveVectors:
        #label
        output.write(os.linesep + os.linesep)
        output.write(vector+':'+os.linesep)
        #header
        vecTargets = sorted(outputDict[vector].keys())
        output.write(separator.join(valueStrFormat(v) for v in [' ']+vecTargets)+os.linesep)
        #populate feature list
        vecFeatures = set()
        list(vecFeatures.update(set(outputDict[vector][t].keys())) for t in vecTargets)
        vecFeatures = sorted(list(vecFeatures))
        #body
        for feature in vecFeatures:
          output.write(valueStrFormat(feature)+separator)
          values = [valueStrFormat('---')]*len(vecTargets)
          for t,target in enumerate(vecTargets):
            if feature in outputDict[vector][target].keys():
              values[t] = valueFormat(outputDict[vector][target][feature])
          output.write(separator.join(values)+os.linesep)

  def _writeXML(self,origOutput,outputDictionary,methodToTest):
    """
      Defines the method for writing the basic statistics to a .xml file.
      @ In, origOutput, File object, file to write
      @ In, outputDictionary, dict, dictionary of statistics values
      @ In, methodToTest, list, strings of methods to test
      @ Out, None
    """
    #create XML output with same path as original output
    if origOutput.isOpen(): origOutput.close()
    if self.dynamic:
      output = Files.returnInstance('DynamicXMLOutput',self)
    else:
      output = Files.returnInstance('StaticXMLOutput',self)
    output.initialize(origOutput.getFilename(),self.messageHandler,path=origOutput.getPath())
    output.newTree('BasicStatisticsPP',pivotParam=self.pivotParameter)
    outputResults = [outputDictionary] if not self.dynamic else outputDictionary.values()
    for ts, outputDict in enumerate(outputResults):
      pivotVal = outputDictionary.keys()[ts]
      for t,target in enumerate(self.allUsedParams):
        #do scalars first
        for metric in self.scalarVals:
          #TODO percentile
          if metric == 'percentile':
            for key in outputDict.keys():
              if key.startswith(metric) and target in outputDict[key].keys():
                output.addScalar(target,key,outputDict[key][target],pivotVal=pivotVal)
          elif metric in outputDict.keys() and target in outputDict[metric]:
            output.addScalar(target,metric,outputDict[metric][target],pivotVal=pivotVal)
        #do matrix values
        for metric in self.vectorVals:
          if metric in outputDict.keys() and target in outputDict[metric]:
            output.addVector(target,metric,outputDict[metric][target],pivotVal=pivotVal)


        #for stat,val in outputDict.items():
        #  if stat not in ['covariance', 'pearson', 'NormalizedSensitivity', 'VarianceDependentSensitivity', 'sensitivity'] + methodToTest:
        #    output.addScalar(target,stat,val[target],pivotVal=pivotVal)
        #for stat,val in outputDict.items():
        #  if stat in ['covariance', 'pearson', 'NormalizedSensitivity', 'VarianceDependentSensitivity', 'sensitivity'] and len(parameterSet) > 1:
        #    valueDict = {}
        #    valRow = val[t]
        #    for p,param in enumerate(parameterSet):
        #      actVal = valRow[p]
        #      valueDict[param] = actVal
        #    output.addVector(target,stat,valueDict,pivotVal=pivotVal)
        #TODO if self.externalFunction:
        #  for stat in self.methodsToRun:
        #    if stat not in self.acceptedCalcParam:
        #      output.addScalar(target,stat,val[target],pivotVal=pivotVal)
    output.writeFile()

  def __computeVp(self,p,weights):
    """
      Compute the sum of p-th power of weights
      @ In, p, int, the power
      @ In, weights, list or numpy.array, weights
      @ Out, vp, float, the sum of p-th power of weights
    """
    vp = np.sum(np.power(weights,p))
    return vp

  def __computeUnbiasedCorrection(self,order,weightsOrN):
    """
      Compute unbiased correction given weights and momement order
      Reference paper:
      Lorenzo Rimoldini, "Weighted skewness and kurtosis unbiased by sample size", http://arxiv.org/pdf/1304.6564.pdf
      @ In, order, int, moment order
      @ In, weightsOrN, list/numpy.array or int, if list/numpy.array -> weights else -> number of samples
      @ Out, corrFactor, float (order <=3) or tuple of floats (order ==4), the unbiased correction factor
    """
    if order > 4: self.raiseAnError(RuntimeError,"computeUnbiasedCorrection is implemented for order <=4 only!")
    if type(weightsOrN).__name__ not in ['int','int8','int16','int64','int32']:
      if order == 2:
        V1, v1Square, V2 = self.__computeVp(1, weightsOrN), self.__computeVp(1, weightsOrN)**2.0, self.__computeVp(2, weightsOrN)
        corrFactor   = v1Square/(v1Square-V2)
      elif order == 3:
        V1, v1Cubic, V2, V3 = self.__computeVp(1, weightsOrN), self.__computeVp(1, weightsOrN)**3.0, self.__computeVp(2, weightsOrN), self.__computeVp(3, weightsOrN)
        corrFactor   =  v1Cubic/(v1Cubic-3.0*V2*V1+2.0*V3)
      elif order == 4:
        V1, v1Square, V2, V3, V4 = self.__computeVp(1, weightsOrN), self.__computeVp(1, weightsOrN)**2.0, self.__computeVp(2, weightsOrN), self.__computeVp(3, weightsOrN), self.__computeVp(4, weightsOrN)
        numer1 = v1Square*(v1Square**2.0-3.0*v1Square*V2+2.0*V1*V3+3.0*V2**2.0-3.0*V4)
        numer2 = 3.0*v1Square*(2.0*v1Square*V2-2.0*V1*V3-3.0*V2**2.0+3.0*V4)
        denom = (v1Square-V2)*(v1Square**2.0-6.0*v1Square*V2+8.0*V1*V3+3.0*V2**2.0-6.0*V4)
        corrFactor = numer1/denom ,numer2/denom
    else:
      if   order == 2:
        corrFactor   = float(weightsOrN)/(float(weightsOrN)-1.0)
      elif order == 3: corrFactor   = (float(weightsOrN)**2.0)/((float(weightsOrN)-1)*(float(weightsOrN)-2))
      elif order == 4: corrFactor = (float(weightsOrN)*(float(weightsOrN)**2.0-2.0*float(weightsOrN)+3.0))/((float(weightsOrN)-1)*(float(weightsOrN)-2)*(float(weightsOrN)-3)),(3.0*float(weightsOrN)*(2.0*float(weightsOrN)-3.0))/((float(weightsOrN)-1)*(float(weightsOrN)-2)*(float(weightsOrN)-3))
    return corrFactor

  def _computeKurtosis(self,arrayIn,expValue,variance,pbWeight=None):
    """
      Method to compute the Kurtosis (fisher) of an array of observations
      @ In, arrayIn, list/numpy.array, the array of values from which the Kurtosis needs to be estimated
      @ In, expValue, float, expected value of arrayIn
      @ In, variance, float, variance of arrayIn
      @ In, pbWeight, list/numpy.array, optional, the reliability weights that correspond to the values in 'array'. If not present, an unweighted approach is used
      @ Out, result, float, the Kurtosis of the array of data
    """
    if pbWeight is not None:
      unbiasCorr = self.__computeUnbiasedCorrection(4,pbWeight) if not self.biased else 1.0
      if not self.biased: result = -3.0 + ((1.0/self.__computeVp(1,pbWeight))*np.sum(np.dot(np.power(arrayIn - expValue,4.0),pbWeight))*unbiasCorr[0]-unbiasCorr[1]*np.power(((1.0/self.__computeVp(1,pbWeight))*np.sum(np.dot(np.power(arrayIn - expValue,2.0),pbWeight))),2.0))/np.power(variance,2.0)
      else              : result = -3.0 + ((1.0/self.__computeVp(1,pbWeight))*np.sum(np.dot(np.power(arrayIn - expValue,4.0),pbWeight))*unbiasCorr)/np.power(variance,2.0)
    else:
      unbiasCorr = self.__computeUnbiasedCorrection(4,len(arrayIn)) if not self.biased else 1.0
      if not self.biased: result = -3.0 + ((1.0/float(len(arrayIn)))*np.sum((arrayIn - expValue)**4)*unbiasCorr[0]-unbiasCorr[1]*(np.average((arrayIn - expValue)**2))**2.0)/(variance)**2.0
      else              : result = -3.0 + ((1.0/float(len(arrayIn)))*np.sum((arrayIn - expValue)**4)*unbiasCorr)/(variance)**2.0
    return result

  def _computeSkewness(self,arrayIn,expValue,variance,pbWeight=None):
    """
      Method to compute the skewness of an array of observations
      @ In, arrayIn, list/numpy.array, the array of values from which the skewness needs to be estimated
      @ In, expValue, float, expected value of arrayIn
      @ In, variance, float, variance value of arrayIn
      @ In, pbWeight, list/numpy.array, optional, the reliability weights that correspond to the values in 'array'. If not present, an unweighted approach is used
      @ Out, result, float, the skewness of the array of data
    """
    if pbWeight is not None:
      unbiasCorr = self.__computeUnbiasedCorrection(3,pbWeight) if not self.biased else 1.0
      result = (1.0/self.__computeVp(1,pbWeight))*np.sum(np.dot(np.power(arrayIn - expValue,3.0),pbWeight))*unbiasCorr/np.power(variance,1.5)
    else:
      unbiasCorr = self.__computeUnbiasedCorrection(3,len(arrayIn)) if not self.biased else 1.0
      result = ((1.0/float(len(arrayIn)))*np.sum((arrayIn - expValue)**3)*unbiasCorr)/np.power(variance,1.5)
    return result

  def _computeVariance(self,arrayIn,expValue,pbWeight=None):
    """
      Method to compute the Variance (fisher) of an array of observations
      @ In, arrayIn, list/numpy.array, the array of values from which the Variance needs to be estimated
      @ In, expValue, float, expected value of arrayIn
      @ In, pbWeight, list/numpy.array, optional, the reliability weights that correspond to the values in 'array'. If not present, an unweighted approach is used
      @ Out, result, float, the Variance of the array of data
    """
    if pbWeight is not None:
      unbiasCorr = self.__computeUnbiasedCorrection(2,pbWeight) if not self.biased else 1.0
      result = (1.0/self.__computeVp(1,pbWeight))*np.average((arrayIn - expValue)**2,weights= pbWeight)*unbiasCorr
    else:
      unbiasCorr = self.__computeUnbiasedCorrection(2,len(arrayIn)) if not self.biased else 1.0
      result = np.average((arrayIn - expValue)**2)*unbiasCorr
    return result

  def _computeSigma(self,arrayIn,variance,pbWeight=None):
    """
      Method to compute the sigma of an array of observations
      @ In, arrayIn, list/numpy.array, the array of values from which the sigma needs to be estimated
      @ In, variance, float, variance of arrayIn
      @ In, pbWeight, list/numpy.array, optional, the reliability weights that correspond to the values in 'array'. If not present, an unweighted approach is used
      @ Out, sigma, float, the sigma of the array of data
    """
    return np.sqrt(variance)

  def _computeWeightedPercentile(self,arrayIn,pbWeight,percent=0.5):
    """
      Method to compute the weighted percentile in a array of data
      @ In, arrayIn, list/numpy.array, the array of values from which the percentile needs to be estimated
      @ In, pbWeight, list/numpy.array, the reliability weights that correspond to the values in 'array'
      @ In, percent, float, the percentile that needs to be computed (between 0.01 and 1.0)
      @ Out, result, float, the percentile
    """
    idxs                   = np.argsort(np.asarray(zip(pbWeight,arrayIn))[:,1])
    sortedWeightsAndPoints = np.asarray(zip(pbWeight[idxs],arrayIn[idxs]))
    weightsCDF             = np.cumsum(sortedWeightsAndPoints[:,0])
    percentileFunction     = interpolate.interp1d(weightsCDF,[i for i in range(len(arrayIn))],kind='nearest')
    try:
      index  = int(percentileFunction(percent))
      result = sortedWeightsAndPoints[index,1]
    except ValueError:
      result = np.median(arrayIn)
    return result

  def __runLocal(self, input):
    """
      This method executes the postprocessor action. In this case, it computes all the requested statistical FOMs
      @ In,  input, object, object contained the data to process. (inputToInternal output)
      @ Out, outputDict, dict, Dictionary containing the results
    """
    pbWeights, pbPresent  = {'realization':None}, False
    if self.externalFunction:
      # there is an external function
      for what in self.methodsToRun:
        outputDict[what] = self.externalFunction.evaluate(what, input['targets'])
        # check if "what" corresponds to an internal method
        if what in self.acceptedCalcParam:
          if what not in ['pearson', 'covariance', 'NormalizedSensitivity', 'VarianceDependentSensitivity', 'sensitivity']:
            if type(outputDict[what]) != dict: self.raiseAnError(IOError, 'BasicStatistics postprocessor: You have overwritten the "' + what + '" method through an external function, it must be a dictionary!!')
          else:
            if type(outputDict[what]) != np.ndarray: self.raiseAnError(IOError, 'BasicStatistics postprocessor: You have overwritten the "' + what + '" method through an external function, it must be a numpy.ndarray!!')
            if len(outputDict[what].shape) != 2    : self.raiseAnError(IOError, 'BasicStatistics postprocessor: You have overwritten the "' + what + '" method through an external function, it must be a 2D numpy.ndarray!!')
    # setting some convenience values
    parameterSet = list(self.allUsedParams)
    if 'metadata' in input.keys(): pbPresent = 'ProbabilityWeight' in input['metadata'].keys() if 'metadata' in input.keys() else False
    if not pbPresent:
      pbWeights['realization'] = None #np.asarray([1.0 / len(input['targets'][self.parameters['targets'][0]])]*len(input['targets'][self.parameters['targets'][0]]))
      if 'metadata' in input.keys():
        if 'SamplerType' in input['metadata'].keys():
          if input['metadata']['SamplerType'][0] != 'MC' :
            self.raiseAWarning('BasicStatistics postprocessor did not detect ProbabilityWeights! Assuming unit weights instead...')
        else:
          self.raiseAWarning('BasicStatistics postprocessor did not detect ProbabilityWeights. Assuming unit weights instead...')
    else:
      pbWeights['realization'] = input['metadata']['ProbabilityWeight']/np.sum(input['metadata']['ProbabilityWeight'])
    #This section should take the probability weight for each sampling variable
    pbWeights['SampledVarsPbWeight'] = {'SampledVarsPbWeight':{}}
    if 'metadata' in input.keys():
      for target in parameterSet:
        if 'ProbabilityWeight-'+target in input['metadata'].keys():
          pbWeights['SampledVarsPbWeight']['SampledVarsPbWeight'][target] = np.asarray(input['metadata']['ProbabilityWeight-'+target])
          pbWeights['SampledVarsPbWeight']['SampledVarsPbWeight'][target][:] = pbWeights['SampledVarsPbWeight']['SampledVarsPbWeight'][target][:]/np.sum(pbWeights['SampledVarsPbWeight']['SampledVarsPbWeight'][target])

    #establish a dict of indices to parameters and vice versa
    parameter2index = dict((param,p) for p,param in enumerate(input['targets'].keys()))
    for p,param in enumerate(input['targets'].keys()):
      parameter2index[param] = p

    #storage dictionary for skipped metrics
    self.skipped = {}

    #construct a dict of required computations
    needed = dict((metric,set()) for metric in self.scalarVals) #for each metric (keys), the list of parameters we need that value for
    needed.update(dict((metric,{'targets':set(),'features':set()}) for metric in self.vectorVals))
    #percentile is a special exception
    if 'percentile' in needed.keys():
      needed['percentile'] = {}
    #add things requested by the user
    #start by adding the exact request by the user, then add the dependencies
    for metric,params in self.toDo.items():
      #percentile is a special case, and it neither relies on anything nor is relied upon by anything
      if metric == 'percentile':
        for pct,targets in params.items():
          needed[metric][pct] = targets
      elif type(params) == set: #scalar parameter
        needed[metric].update(params)
      elif type(params) == list and type(params[0]) == dict:  # vector parameter
        needed[metric] = {'targets':set(),'features':set()}
        for entry in params:
          needed[metric]['targets'].update(entry['targets'])
          needed[metric]['features'].update(entry['features'])
      else:
        self.raiseAWarning('Unrecognized format for metric "'+metric+'!  Expected "set" or "dict" but got',type(params))
    # variable                     | needs                  | needed for
    # --------------------------------------------------------------------
    # skewness needs               | expectedValue,variance |
    # kurtosis needs               | expectedValue,variance |
    # median needs                 |                        |
    # percentile needs             |                        |
    # maximum needs                |                        |
    # minimum needs                |                        |
    # covariance needs             |                        | pearson,VarianceDependentSensitivity,NormalizedSensitivity
    # NormalizedSensitivity        | covariance,VarDepSens  |
    # VarianceDependentSensitivity | covariance             | NormalizedSensitivity
    # sensitivity needs            |                        |
    # pearson needs                | covariance             |
    # sigma needs                  | variance               | variationCoefficient
    # variance                     | expectedValue          | sigma
    # expectedValue                |                        | variance, variationCoefficient, skewness, kurtosis
    needed['sigma'].update(needed.get('variationCoefficient'))
    needed['variance'].update(needed.get('sigma',set()))
    needed['expectedValue'].update(needed.get('sigma',set()))
    needed['expectedValue'].update(needed.get('variationCoefficient',set()))
    needed['expectedValue'].update(needed.get('variance',set()))
    needed['expectedValue'].update(needed.get('skewness',set()))
    needed['expectedValue'].update(needed.get('kurtosis',set()))
    if 'NormalizedSensitivity' in needed.keys():
      needed['expectedValue'].update(needed['NormalizedSensitivity']['targets'])
      needed['expectedValue'].update(needed['NormalizedSensitivity']['features'])
      needed['covariance']['targets'].update(needed['NormalizedSensitivity']['targets'])
      needed['covariance']['features'].update(needed['NormalizedSensitivity']['features'])
      needed['VarianceDependentSensitivity']['targets'].update(needed['NormalizedSensitivity']['targets'])
      needed['VarianceDependentSensitivity']['features'].update(needed['NormalizedSensitivity']['features'])
    if 'pearson' in needed.keys():
      needed['covariance']['targets'].update(needed['pearson']['targets'])
      needed['covariance']['features'].update(needed['pearson']['features'])
    if 'VarianceDependentSensitivity' in needed.keys():
      needed['covariance']['targets'].update(needed['VarianceDependentSensitivity']['targets'])
      needed['covariance']['features'].update(needed['VarianceDependentSensitivity']['features'])
    #
    # BEGIN actual calculations
    #
    calculations = {}
    # do things in order to preserve prereqs
    # FIXME many of these could be sped up through vectorization
    # TODO additionally, this could be done in a more object-oriented way with some work
    #################
    # SCALAR VALUES #
    #################
    #
    # samples
    #
    metric = 'samples'
    if len(needed[metric])>0:
      self.raiseADebug('Starting "'+metric+'"...')
      calculations[metric]={}
    for targetP in needed[metric]:
      calculations[metric][targetP] = len(input['targets'].values()[0])
    #
    # expected value
    #
    metric = 'expectedValue'
    if len(needed[metric])>0:
      self.raiseADebug('Starting "'+metric+'"...')
      calculations[metric]={}
    for targetP in needed[metric]:
      if pbPresent:
        relWeight  = pbWeights['realization'] if targetP not in pbWeights['SampledVarsPbWeight']['SampledVarsPbWeight'].keys() else pbWeights['SampledVarsPbWeight']['SampledVarsPbWeight'][targetP]
        calculations[metric][targetP] = np.average(input['targets'][targetP], weights = relWeight)
      else:
        relWeight  = None
        calculations[metric][targetP] = np.mean(input['targets'][targetP])
    #
    # variance
    #
    metric = 'variance'
    if len(needed[metric])>0:
      self.raiseADebug('Starting "'+metric+'"...')
      calculations[metric]={}
    for targetP in needed[metric]:
      if pbPresent:
        relWeight  = pbWeights['realization'] if targetP not in pbWeights['SampledVarsPbWeight']['SampledVarsPbWeight'].keys() else pbWeights['SampledVarsPbWeight']['SampledVarsPbWeight'][targetP]
      else:
        relWeight  = None
      calculations[metric][targetP] = self._computeVariance(input['targets'][targetP],calculations['expectedValue'][targetP],pbWeight=relWeight)
      #sanity check
      if (calculations[metric][targetP] == 0):
        self.raiseAWarning('The variable: ' + targetP + ' has zero variance! Please check your input in PP: ' + self.name)
        #calculations[metric][targetP] = np.Infinity
    #
    # sigma
    #
    metric = 'sigma'
    if len(needed[metric])>0:
      self.raiseADebug('Starting "'+metric+'"...')
      calculations[metric]={}
    for targetP in needed[metric]:
      if calculations['variance'][targetP] == 0:#np.Infinity:
        self.raiseAWarning('The variable: ' + targetP + ' has zero sigma! Please check your input in PP: ' + self.name)
        #calculations[metric][targetP] = np.Infinity
        calculations[metric][targetP] = 0.0
      else:
        calculations[metric][targetP] = self._computeSigma(input['targets'][targetP],calculations['variance'][targetP])
    #
    # coeff of variation (sigma/mu)
    #
    metric = 'variationCoefficient'
    if len(needed[metric])>0:
      self.raiseADebug('Starting "'+metric+'"...')
      calculations[metric]={}
    for targetP in needed[metric]:
      if calculations['expectedValue'][targetP] == 0:
        self.raiseAWarning('Expected Value for ' + targetP + ' is zero! Variation Coefficient cannot be calculated, so setting as infinite.')
        calculations[metric][targetP] = np.Infinity
      else:
        calculations[metric][targetP] = calculations['sigma'][targetP]/calculations['expectedValue'][targetP]
    #
    # skewness
    #
    metric = 'skewness'
    if len(needed[metric])>0:
      self.raiseADebug('Starting "'+metric+'"...')
      calculations[metric]={}
    for targetP in needed[metric]:
      if pbPresent:
        relWeight  = pbWeights['realization'] if targetP not in pbWeights['SampledVarsPbWeight']['SampledVarsPbWeight'].keys() else pbWeights['SampledVarsPbWeight']['SampledVarsPbWeight'][targetP]
      else:
        relWeight  = None
      calculations[metric][targetP] = self._computeSkewness(input['targets'][targetP],calculations['expectedValue'][targetP],calculations['variance'][targetP],pbWeight=relWeight)
    #
    # kurtosis
    #
    metric = 'kurtosis'
    if len(needed[metric])>0:
      self.raiseADebug('Starting "'+metric+'"...')
      calculations[metric]={}
    for targetP in needed[metric]:
      if pbPresent:
        relWeight  = pbWeights['realization'] if targetP not in pbWeights['SampledVarsPbWeight']['SampledVarsPbWeight'].keys() else pbWeights['SampledVarsPbWeight']['SampledVarsPbWeight'][targetP]
      else:
        relWeight  = None
      calculations[metric][targetP] = self._computeKurtosis(input['targets'][targetP],calculations['expectedValue'][targetP],calculations['variance'][targetP],pbWeight=relWeight)
    #
    # median
    #
    metric = 'median'
    if len(needed[metric])>0:
      self.raiseADebug('Starting "'+metric+'"...')
      calculations[metric]={}
    for targetP in needed[metric]:
      if pbPresent:
        relWeight  = pbWeights['realization'] if targetP not in pbWeights['SampledVarsPbWeight']['SampledVarsPbWeight'].keys() else pbWeights['SampledVarsPbWeight']['SampledVarsPbWeight'][targetP]
        calculations[metric][targetP] = self._computeWeightedPercentile(input['targets'][targetP],relWeight,percent=0.5)
      else:
        calculations[metric][targetP] = np.median(input['targets'][targetP])
    #
    # maximum
    #
    metric = 'maximum'
    if len(needed[metric])>0:
      self.raiseADebug('Starting "'+metric+'"...')
      calculations[metric]={}
    for targetP in needed[metric]:
      calculations[metric][targetP] = np.amax(input['targets'][targetP])
    #
    # minimum
    #
    metric = 'minimum'
    if len(needed[metric])>0:
      self.raiseADebug('Starting "'+metric+'"...')
      calculations[metric]={}
    for targetP in needed[metric]:
      calculations[metric][targetP] = np.amin(input['targets'][targetP])
    #
    # percentile
    #
    metric = 'percentile'
    self.raiseADebug('Starting "'+metric+'"...')
    for percent,targets in needed[metric].items():
      self.raiseADebug('...',percent,'...')
      label = metric+'_'+str(percent)
      calculations[label] = {}
      for targetP in targets:
        calculations[label][targetP] = np.percentile(input['targets'][targetP], percent) if not pbPresent else self._computeWeightedPercentile(input['targets'][targetP],relWeight,percent=float(percent)/100.0)
    #################
    # VECTOR VALUES #
    #################
    #
    # sensitivity matrix
    #
    def startVector(metric):
      """
        Common method among all metrics for establishing parameters
        @ In, metric, string, the name of the statistics metric to calculate
        @ Out, targets, list(str), list of target parameter names (evaluate metrics for these)
        @ Out, features, list(str), list of feature parameter names (evaluate with respect to these)
        @ Out, skip, bool, if True it means either features or parameters were missing, so don't calculate anything
      """
      # default to skipping, change that if we find criteria
      targets = []
      features = []
      skip = True
      allParams = set(needed[metric]['targets'])
      allParams.update(set(needed[metric]['features']))
      if len(needed[metric]['targets'])>0 and len(allParams)>=2:
        self.raiseADebug('Starting "'+metric+'"...')
        calculations[metric]={}
        targets = needed[metric]['targets']
        features = needed[metric]['features']
        skip = False #True only if we don't have targets and features
        if len(features)<1:
          self.raiseAWarning('No features specified for <'+metric+'>!  Please specify features in a <features> node (see the manual).  Skipping...')
          skip = True
      elif len(needed[metric]['targets']) == 0:
        #unrequested, no message needed
        pass
      elif len(allParams) < 2:
        #insufficient target/feature combinations (usually when only 1 target and 1 feature, and they are the same)
        self.raiseAWarning('A total of',len(allParams),'were provided for metric',metric,'but at least 2 are required!  Skipping...')
      if skip:
        if metric not in self.skipped.keys():
          self.skipped[metric] = {}
        self.skipped[metric].update(needed[metric])
      return targets,features,skip

    metric = 'sensitivity'
    targets,features,skip = startVector(metric)
    #NOTE sklearn expects the transpose of what we usually do in RAVEN, so #samples by #features
    if not skip:
      #for sensitivity matrix, we don't use numpy/scipy methods to calculate matrix operations,
      #so we loop over targets and features
      for t,target in enumerate(targets):
        calculations[metric][target] = {}
        targetVals = input['targets'][target]
        #don't do self-sensitivity
        inpSamples = np.atleast_2d(np.asarray(list(input['targets'][f] for f in features if f!=target))).T
        useFeatures = list(f for f in features if f != target)
        #use regressor coefficients as sensitivity
        regressDict = dict(zip(useFeatures, LinearRegression().fit(inpSamples,targetVals).coef_))
        for f,feature in enumerate(features):
          calculations[metric][target][feature] = 1.0 if feature==target else regressDict[feature]
    #
    # covariance matrix
    #
    metric = 'covariance'
    targets,features,skip = startVector(metric)
    if not skip:
      # because the C implementation is much faster than picking out individual values,
      #   we do the full covariance matrix with all the targets and features.
      # FIXME adding an alternative for users to choose pick OR do all, defaulting to something smart
      #   dependent on the percentage of the full matrix desired, would be better.
      # IF this is fixed, make sure all the features and targets are requested for all the metrics
      #   dependent on this metric
      params = list(set(targets).union(set(features)))
      paramSamples = np.zeros((len(params), utils.first(input['targets'].values()).size))
      pbWeightsList = [None]*len(input['targets'].keys())
      for p,param in enumerate(params):
        dataIndex = parameter2index[param]
        paramSamples[p,:] = input['targets'][param][:]
        pbWeightsList[p] = pbWeights['realization'] if param not in pbWeights['SampledVarsPbWeight']['SampledVarsPbWeight'].keys() else pbWeights['SampledVarsPbWeight']['SampledVarsPbWeight'][param]
      pbWeightsList.append(pbWeights['realization'])
      if None in pbWeightsList:
        covar = self.covariance(paramSamples)
      else:
        covar = self.covariance(paramSamples, weights = pbWeightsList)
      calculations[metric]['matrix'] = covar
      calculations[metric]['params'] = params

    def getCovarianceSubset(desired):
      """
        @ In, desired, list(str), list of parameters to extract from covariance matrix
        @ Out, reducedSecond, np.array, reduced covariance matrix
        @ Out, wantedParams, list(str), parameter labels for reduced covar matrix
      """
      wantedIndices = list(calculations['covariance']['params'].index(d) for d in desired)
      wantedParams = list(calculations['covariance']['params'][i] for i in wantedIndices)
      #retain rows, colums
      reducedFirst = calculations['covariance']['matrix'][wantedIndices]
      reducedSecond = reducedFirst[:,wantedIndices]
      return reducedSecond, wantedParams
    #
    # pearson matrix
    #
    # see comments in covariance for notes on C implementation
    metric = 'pearson'
    targets,features,skip = startVector(metric)
    if not skip:
      params = list(set(targets).union(set(features)))
      reducedCovar,reducedParams = getCovarianceSubset(params)
      calculations[metric]['matrix'] = self.corrCoeff(reducedCovar)
      calculations[metric]['params'] = reducedParams
    #
    # VarianceDependentSensitivity matrix
    # The formula for this calculation is coming from: http://www.math.uah.edu/stat/expect/Matrices.html
    # The best linear predictor: L(Y|X) = expectedValue(Y) + cov(Y,X) * [vc(X)]^(-1) * [X-expectedValue(X)]
    # where Y is a vector of outputs, and X is a vector of inputs, cov(Y,X) is the covariance matrix of Y and X,
    # vc(X) is the covariance matrix of X with itself.
    # The variance dependent sensitivity matrix is defined as: cov(Y,X) * [vc(X)]^(-1)
    #
    metric = 'VarianceDependentSensitivity'
    targets,features,skip = startVector(metric)
    if not skip:
      params = list(set(targets).union(set(features)))
      reducedCovar,reducedParams = getCovarianceSubset(params)
      inputSamples = np.zeros((len(params),utils.first(input['targets'].values()).size))
      pbWeightsList = [None]*len(params)
      for p,param in enumerate(reducedParams):
        inputSamples[p,:] = input['targets'][param][:]
        pbWeightsList[p] = pbWeights['realization'] if param not in pbWeights['SampledVarsPbWeight']['SampledVarsPbWeight'].keys() else pbWeights['SampledVarsPbWeight']['SampledVarsPbWeight'][param]
      pbWeightsList.append(pbWeights['realization'])
      for p,param in enumerate(reducedParams):
        calculations[metric][param] = {}
        targCoefs = list(r for r in reducedParams if r!=param)
        inpParams = np.delete(inputSamples,p,axis=0)
        inpCovMatrix = np.delete(reducedCovar,p,axis=0)
        inpCovMatrix = np.delete(inpCovMatrix,p,axis=1)
        outInpCov = np.delete(reducedCovar[p,:],p)
        sensCoefDict = dict(zip(targCoefs,np.dot(outInpCov,np.linalg.pinv(inpCovMatrix))))
        for f,feature in enumerate(reducedParams):
          if param == feature:
            calculations[metric][param][feature] = 1.0
          else:
            calculations[metric][param][feature] = sensCoefDict[feature]
    #
    # Normalized variance dependent sensitivity matrix
    # variance dependent sensitivity  normalized by the mean (% change of output)/(% change of input)
    #
    metric = 'NormalizedSensitivity'
    targets,features,skip = startVector(metric)
    if not skip:
      reducedCovar,reducedParams = getCovarianceSubset(params)
      for p,param in enumerate(reducedParams):
        calculations[metric][param] = {}
        for f,feature in enumerate(reducedParams):
          expValueRatio = calculations['expectedValue'][feature]/calculations['expectedValue'][param]
          calculations[metric][param][feature] = calculations['VarianceDependentSensitivity'][param][feature]*expValueRatio

    #collect only the requested calculations
    outputDict = {}
    for metric,params in self.toDo.items():
      #TODO someday we might need to expand the "skipped" check to include scalars, but for now
      #   the only reason to skip is if an invalid matrix is requested
      #if percentile, special treatment
      if metric == 'percentile':
        for pct,targets in params.items():
          label = 'percentile_'+str(pct)
          outputDict[label] = dict((target,calculations[label][target]) for target in targets)
      #if other scalar, just report the result
      elif metric in self.scalarVals:
        outputDict[metric] = dict((target,calculations[metric][target]) for target in params)
      #if a matrix block, extract desired values
      else:
        if metric in ['pearson','covariance']:
          outputDict[metric] = {}
          for entry in params:
            #check if it was skipped for some reason
            if entry == self.skipped.get(metric,None):
              self.raiseADebug('Metric',metric,'was skipped for parameters',entry,'!  See warnings for details.  Ignoring...')
              continue
            for target in entry['targets']:
              if target not in outputDict[metric].keys():
                outputDict[metric][target] = {}
              targetIndex = calculations[metric]['params'].index(target)
              for feature in entry['features']:
                featureIndex = calculations[metric]['params'].index(feature)
                outputDict[metric][target][feature] = calculations[metric]['matrix'][targetIndex,featureIndex]
        #if matrix but stored in dictionaries, just grab the values
        elif metric in ['sensitivity','NormalizedSensitivity','VarianceDependentSensitivity']:
          outputDict[metric] = {}
          for entry in params:
            #check if it was skipped for some reason
            if entry == self.skipped.get(metric,None):
              self.raiseADebug('Metric',metric,'was skipped for parameters',entry,'!  See warnings for details.  Ignoring...')
              continue
            for target in entry['targets']:
              outputDict[metric][target] = dict((feature,calculations[metric][target][feature]) for feature in entry['features'])

    # print on screen
    methodToTest = []
    for key in self.methodsToRun:
      if key not in self.acceptedCalcParam: methodToTest.append(key)
    self.printToScreen(outputDict)
    return outputDict

  def printToScreen(self,outputDict):
    """
      Prints all results of BasicStatistics to screen.
      @ In, outputDict, dict, dictionary of results
      @ Out, None
    """
    self.raiseADebug('BasicStatistics ' + str(self.name) + 'results:')
    for metric,valueDict in outputDict.items():
      self.raiseADebug('BasicStatistics Metric:',metric)
      if metric in self.scalarVals or metric.startswith('percentile'):
        for target,value in valueDict.items():
          self.raiseADebug('   ',target+':',value)
      elif metric in self.vectorVals:
        for target,wrt in valueDict.items():
          self.raiseADebug('   ',target,'with respect to:')
          for feature,value in wrt.items():
            self.raiseADebug('     ',feature+':',value)
      else:
        self.raiseADebug('   ',valueDict)

  def run(self, inputIn):
    """
      This method executes the postprocessor action. In this case, it computes all the requested statistical FOMs
      @ In,  inputIn, object, object contained the data to process. (inputToInternal output)
      @ Out, outputDict, dict, Dictionary containing the results
    """
    input = self.inputToInternal(inputIn)
    if not self.dynamic: outputDict = self.__runLocal(input)
    else:
      # time dependent (actually pivot-dependent)
      outputDict = OrderedDict()
      self.raiseADebug('BasicStatistics Pivot-Dependent output:')
      for pivotParamValue in input['timeDepData'].keys():
        self.raiseADebug('Pivot Parameter Value: ' + str(pivotParamValue))
        outputDict[pivotParamValue] = self.__runLocal(input['timeDepData'][pivotParamValue])
    return outputDict

  def covariance(self, feature, weights = None, rowVar = 1):
    """
      This method calculates the covariance Matrix for the given data.
      Unbiased unweighted covariance matrix, weights is None, bias is 0 (default)
      Biased unweighted covariance matrix,   weights is None, bias is 1
      Unbiased weighted covariance matrix,   weights is not None, bias is 0
      Biased weighted covariance matrix,     weights is not None, bias is 1
      can be calcuated depending on the selection of the inputs.
      @ In,  feature, list/numpy.array, [#targets,#samples]  features' samples
      @ In,  weights, list of list/numpy.array, optional, [#targets,#samples,realizationWeights]  reliability weights, and the last one in the list is the realization weights. Default is None
      @ In,  rowVar, int, optional, If rowVar is non-zero, then each row represents a variable,
                                    with samples in the columns. Otherwise, the relationship is transposed. Default=1
      @ Out, covMatrix, list/numpy.array, [#targets,#targets] the covariance matrix
    """
    X = np.array(feature, ndmin = 2, dtype = np.result_type(feature, np.float64))
    w = np.zeros(feature.shape, dtype = np.result_type(feature, np.float64))
    if X.shape[0] == 1:
      rowVar = 1
    if rowVar:
      N = X.shape[1]
      featuresNumber = X.shape[0]
      axis = 0
      for myIndex in range(featuresNumber):
        if weights is None:
          w[myIndex,:] = np.ones(N)/float(N)
        else:
          w[myIndex,:] = np.array(weights[myIndex],dtype=np.result_type(feature, np.float64))[:] if weights is not None else np.ones(len(w[myIndex,:]),dtype =np.result_type(feature, np.float64))[:]
    else:
      N = X.shape[0]
      featuresNumber = X.shape[1]
      axis = 1
      for myIndex in range(featuresNumber):
        if weights is None:
          w[myIndex,:] = np.ones(N)/float(N)
        else:
          w[:,myIndex] = np.array(weights[myIndex], dtype=np.result_type(feature, np.float64))[:] if weights is not None else np.ones(len(w[:,myIndex]),dtype=np.result_type(feature, np.float64))[:]
    realizationWeights = weights[-1] if weights is not None else np.ones(N)/float(N)
    if N <= 1:
      self.raiseAWarning("Degrees of freedom <= 0")
      return np.zeros((featuresNumber,featuresNumber), dtype = np.result_type(feature, np.float64))
    diff = X - np.atleast_2d(np.average(X, axis = 1 - axis, weights = w)).T
    covMatrix = np.ones((featuresNumber,featuresNumber), dtype = np.result_type(feature, np.float64))
    for myIndex in range(featuresNumber):
      for myIndexTwo in range(featuresNumber):
        # The weights that are used here should represent the joint probability (P(x,y)). i
        # Since I have no way yet to compute the joint probability with weights only (eventually I can think to use an estimation of the P(x,y) computed through a 2D histogram construction and weighted a posteriori with the 1-D weights),
        # I decided to construct a weighting function that is defined as Wi = (2.0*Wi,x*Wi,y)/(Wi,x+Wi,y) that respects the constrains of the
        # covariance (symmetric and that the diagonal is == variance) but that is completely arbitrary and for that not used. As already mentioned, I need the joint probability to compute the E[XY] = integral[xy*p(x,y)dxdy]. Andrea
        # for now I just use the realization weights
        #jointWeights = (2.0*weights[myIndex][:]*weights[myIndexTwo][:])/(weights[myIndex][:]+weights[myIndexTwo][:])
        #jointWeights = jointWeights[:]/np.sum(jointWeights)
        if myIndex == myIndexTwo:
          jointWeights = w[myIndex]/np.sum(w[myIndex])
        else:
          jointWeights = realizationWeights/np.sum(realizationWeights)
        fact = self.__computeUnbiasedCorrection(2,jointWeights) if not self.biased else 1.0/np.sum(jointWeights)
        covMatrix[myIndex,myIndexTwo] = np.sum(diff[:,myIndex]*diff[:,myIndexTwo]*jointWeights[:]*fact) if not rowVar else np.sum(diff[myIndex,:]*diff[myIndexTwo,:]*jointWeights[:]*fact)
    return covMatrix

  def corrCoeff(self, covM):
    """
      This method calculates the correlation coefficient Matrix (pearson) for the given data.
      Unbiased unweighted covariance matrix, weights is None, bias is 0 (default)
      Biased unweighted covariance matrix,   weights is None, bias is 1
      Unbiased weighted covariance matrix,   weights is not None, bias is 0
      Biased weighted covariance matrix,     weights is not None, bias is 1
      can be calcuated depending on the selection of the inputs.
      @ In,  covM, list/numpy.array, [#targets,#targets] covariance matrix
      @ Out, corrMatrix, list/numpy.array, [#targets,#targets] the correlation matrix
    """
    try:
      d = np.diag(covM)
      corrMatrix = covM / np.sqrt(np.multiply.outer(d, d))
    except ValueError:  # scalar covariance
      # nan if incorrect value (nan, inf, 0), 1 otherwise
      corrMatrix = covM / covM
    # to prevent numerical instability
    return corrMatrix

#
#
#
class LimitSurface(BasePostProcessor):
  """
    LimitSurface filter class. It computes the limit surface associated to a dataset
  """

  def __init__(self, messageHandler):
    """
      Constructor
      @ In, messageHandler, MessageHandler, message handler object
      @ Out, None
    """
    BasePostProcessor.__init__(self,messageHandler)
    self.parameters        = {}               #parameters dictionary (they are basically stored into a dictionary identified by tag "targets"
    self.surfPoint         = None             #coordinate of the points considered on the limit surface
    self.testMatrix        = OrderedDict()    #This is the n-dimensional matrix representing the testing grid
    self.gridCoord         = {}               #Grid coordinates
    self.functionValue     = {}               #This a dictionary that contains np vectors with the value for each variable and for the goal function
    self.ROM               = None             #Pointer to a ROM
    self.externalFunction  = None             #Pointer to an external Function
    self.tolerance         = 1.0e-4           #SubGrid tolerance
    self.gridFromOutside   = False            #The grid has been passed from outside (self._initFromDict)?
    self.lsSide            = "negative"       # Limit surface side to compute the LS for (negative,positive,both)
    self.gridEntity        = None
    self.bounds            = None
    self.jobHandler        = None
    self.transfMethods     = {}
    self.addAssemblerObject('ROM','-1', True)
    self.addAssemblerObject('Function','1')
    self.printTag = 'POSTPROCESSOR LIMITSURFACE'

  def _localWhatDoINeed(self):
    """
      This method is a local mirror of the general whatDoINeed method.
      It is implemented by the samplers that need to request special objects
      @ In, None
      @ Out, needDict, dict, list of objects needed
    """
    needDict = {'internal':[(None,'jobHandler')]}
    return needDict

  def _localGenerateAssembler(self,initDict):
    """
      Generates the assembler.
      @ In, initDict, dict, dict of init objects
      @ Out, None
    """
    self.jobHandler = initDict['internal']['jobHandler']

  def inputToInternal(self, currentInp):
    """
      Method to convert an input object into the internal format that is
      understandable by this pp.
      @ In, currentInput, object, an object that needs to be converted
      @ Out, inputDict, dict, the resulting dictionary containing features and response
    """
    # each post processor knows how to handle the coming inputs. The BasicStatistics postprocessor accept all the input type (files (csv only), hdf5 and dataobjects
    if type(currentInp) == list: currentInput = currentInp[-1]
    else                       : currentInput = currentInp
    if type(currentInp) == dict:
      if 'targets' in currentInput.keys(): return
    inputDict = {'targets':{}, 'metadata':{}}
    #FIXME I don't think this is checking for files, HDF5 and dataobjects
    if hasattr(currentInput,'type'):
      inType = currentInput.type
    else:
      self.raiseAnError(IOError, self, 'LimitSurface postprocessor accepts files,HDF5,Data(s) only! Got ' + str(type(currentInput)))
    if isinstance(currentInp,Files.File):
      if currentInput.subtype == 'csv': pass
      #FIXME else?  This seems like hollow code right now.
    if inType == 'HDF5': pass  # to be implemented
    if inType in ['PointSet']:
      for targetP in self.parameters['targets']:
        if   targetP in currentInput.getParaKeys('input'): inputDict['targets'][targetP] = currentInput.getParam('input' , targetP)
        elif targetP in currentInput.getParaKeys('output'): inputDict['targets'][targetP] = currentInput.getParam('output', targetP)
      inputDict['metadata'] = currentInput.getAllMetadata()
    # to be added
    return inputDict

  def _initializeLSpp(self, runInfo, inputs, initDict):
    """
      Method to initialize the LS post processor (create grid, etc.)
      @ In, runInfo, dict, dictionary of run info (e.g. working dir, etc)
      @ In, inputs, list, list of inputs
      @ In, initDict, dict, dictionary with initialization options
      @ Out, None
    """
    BasePostProcessor.initialize(self, runInfo, inputs, initDict)
    self.gridEntity = GridEntities.returnInstance("MultiGridEntity",self,self.messageHandler)
    self.__workingDir     = runInfo['WorkingDir']
    self.externalFunction = self.assemblerDict['Function'][0][3]
    if 'ROM' not in self.assemblerDict.keys():
      self.ROM = SupervisedLearning.returnInstance('SciKitLearn', self, **{'SKLtype':'neighbors|KNeighborsClassifier',"n_neighbors":1, 'Features':','.join(list(self.parameters['targets'])), 'Target':self.externalFunction.name})
    else: self.ROM = self.assemblerDict['ROM'][0][3]
    self.ROM.reset()
    self.indexes = -1
    for index, inp in enumerate(self.inputs):
      if type(inp).__name__ in ['str', 'bytes', 'unicode']: self.raiseAnError(IOError, 'LimitSurface PostProcessor only accepts Data(s) as inputs!')
      if inp.type == 'PointSet': self.indexes = index
    if self.indexes == -1: self.raiseAnError(IOError, 'LimitSurface PostProcessor needs a PointSet as INPUT!!!!!!')
    else:
      # check if parameters are contained in the data
      inpKeys = self.inputs[self.indexes].getParaKeys("inputs")
      outKeys = self.inputs[self.indexes].getParaKeys("outputs")
      self.paramType = {}
      for param in self.parameters['targets']:
        if param not in inpKeys + outKeys: self.raiseAnError(IOError, 'LimitSurface PostProcessor: The param ' + param + ' not contained in Data ' + self.inputs[self.indexes].name + ' !')
        if param in inpKeys: self.paramType[param] = 'inputs'
        else:                self.paramType[param] = 'outputs'
    if self.bounds == None:
      self.bounds = {"lowerBounds":{},"upperBounds":{}}
      for key in self.parameters['targets']: self.bounds["lowerBounds"][key], self.bounds["upperBounds"][key] = min(self.inputs[self.indexes].getParam(self.paramType[key],key,nodeId = 'RecontructEnding')), max(self.inputs[self.indexes].getParam(self.paramType[key],key,nodeId = 'RecontructEnding'))
    self.gridEntity.initialize(initDictionary={"rootName":self.name,'constructTensor':True, "computeCells":initDict['computeCells'] if 'computeCells' in initDict.keys() else False,
                                               "dimensionNames":self.parameters['targets'], "lowerBounds":self.bounds["lowerBounds"],"upperBounds":self.bounds["upperBounds"],
                                               "volumetricRatio":self.tolerance   ,"transformationMethods":self.transfMethods})
    self.nVar                  = len(self.parameters['targets'])                                  # Total number of variables
    self.axisName              = self.gridEntity.returnParameter("dimensionNames",self.name)      # this list is the implicit mapping of the name of the variable with the grid axis ordering self.axisName[i] = name i-th coordinate
    self.testMatrix[self.name] = np.zeros(self.gridEntity.returnParameter("gridShape",self.name)) # grid where the values of the goalfunction are stored

  def _initializeLSppROM(self, inp, raiseErrorIfNotFound = True):
    """
      Method to initialize the LS acceleration rom
      @ In, inp, Data(s) object, data object containing the training set
      @ In, raiseErrorIfNotFound, bool, throw an error if the limit surface is not found
      @ Out, None
    """
    self.raiseADebug('Initiate training')
    if type(inp) == dict:
      self.functionValue.update(inp['inputs' ])
      self.functionValue.update(inp['outputs'])
    else:
      self.functionValue.update(inp.getParametersValues('inputs', nodeId = 'RecontructEnding'))
      self.functionValue.update(inp.getParametersValues('outputs', nodeId = 'RecontructEnding'))
    # recovery the index of the last function evaluation performed
    if self.externalFunction.name in self.functionValue.keys(): indexLast = len(self.functionValue[self.externalFunction.name]) - 1
    else                                                      : indexLast = -1
    # index of last set of point tested and ready to perform the function evaluation
    indexEnd = len(self.functionValue[self.axisName[0]]) - 1
    tempDict = {}
    if self.externalFunction.name in self.functionValue.keys():
      self.functionValue[self.externalFunction.name] = np.append(self.functionValue[self.externalFunction.name], np.zeros(indexEnd - indexLast))
    else: self.functionValue[self.externalFunction.name] = np.zeros(indexEnd + 1)

    for myIndex in range(indexLast + 1, indexEnd + 1):
      for key, value in self.functionValue.items(): tempDict[key] = value[myIndex]
      self.functionValue[self.externalFunction.name][myIndex] = self.externalFunction.evaluate('residuumSign', tempDict)
      if abs(self.functionValue[self.externalFunction.name][myIndex]) != 1.0: self.raiseAnError(IOError, 'LimitSurface: the function evaluation of the residuumSign method needs to return a 1 or -1!')
      if type(inp) != dict:
        if self.externalFunction.name in inp.getParaKeys('inputs'): inp.self.updateInputValue (self.externalFunction.name, self.functionValue[self.externalFunction.name][myIndex])
        if self.externalFunction.name in inp.getParaKeys('output'): inp.self.updateOutputValue(self.externalFunction.name, self.functionValue[self.externalFunction.name][myIndex])
      else:
        if self.externalFunction.name in inp['inputs' ].keys(): inp['inputs' ][self.externalFunction.name] = np.concatenate((inp['inputs'][self.externalFunction.name],np.asarray(self.functionValue[self.externalFunction.name][myIndex])))
        if self.externalFunction.name in inp['outputs'].keys(): inp['outputs'][self.externalFunction.name] = np.concatenate((inp['outputs'][self.externalFunction.name],np.asarray(self.functionValue[self.externalFunction.name][myIndex])))
    if np.sum(self.functionValue[self.externalFunction.name]) == float(len(self.functionValue[self.externalFunction.name])) or np.sum(self.functionValue[self.externalFunction.name]) == -float(len(self.functionValue[self.externalFunction.name])):
      if raiseErrorIfNotFound: self.raiseAnError(ValueError, 'LimitSurface: all the Function evaluations brought to the same result (No Limit Surface has been crossed...). Increase or change the data set!')
      else                   : self.raiseAWarning('LimitSurface: all the Function evaluations brought to the same result (No Limit Surface has been crossed...)!')
    #printing----------------------
    self.raiseADebug('LimitSurface: Mapping of the goal function evaluation performed')
    self.raiseADebug('LimitSurface: Already evaluated points and function values:')
    keyList = list(self.functionValue.keys())
    self.raiseADebug(','.join(keyList))
    for index in range(indexEnd + 1):
      self.raiseADebug(','.join([str(self.functionValue[key][index]) for key in keyList]))
    #printing----------------------
    tempDict = {}
    for name in self.axisName: tempDict[name] = np.asarray(self.functionValue[name])
    tempDict[self.externalFunction.name] = self.functionValue[self.externalFunction.name]
    self.ROM.train(tempDict)
    self.raiseADebug('LimitSurface: Training performed')
    self.raiseADebug('LimitSurface: Training finished')

  def initialize(self, runInfo, inputs, initDict):
    """
      Method to initialize the LS pp.
      @ In, runInfo, dict, dictionary of run info (e.g. working dir, etc)
      @ In, inputs, list, list of inputs
      @ In, initDict, dict, dictionary with initialization options
      @ Out, None
    """
    self._initializeLSpp(runInfo, inputs, initDict)
    self._initializeLSppROM(self.inputs[self.indexes])

  def _initFromDict(self, dictIn):
    """
      Initialize the LS pp from a dictionary (not from xml input).
      This is used when other objects initialize and use the LS pp for internal
      calculations
      @ In, dictIn, dict, dictionary of initialization options
      @ Out, None
    """
    if "parameters" not in dictIn.keys()             : self.raiseAnError(IOError, 'No Parameters specified in "dictIn" dictionary !!!!')
    if "name"                  in dictIn.keys()      : self.name          = dictIn["name"]
    if type(dictIn["parameters"]).__name__ == "list" : self.parameters['targets'] = dictIn["parameters"]
    else                                             : self.parameters['targets'] = dictIn["parameters"].split(",")
    if "bounds"                in dictIn.keys()      : self.bounds        = dictIn["bounds"]
    if "transformationMethods" in dictIn.keys()      : self.transfMethods = dictIn["transformationMethods"]
    if "verbosity"             in dictIn.keys()      : self.verbosity     = dictIn['verbosity']
    if "side"                  in dictIn.keys()      : self.lsSide        = dictIn["side"]
    if "tolerance"             in dictIn.keys()      : self.tolerance     = float(dictIn["tolerance"])
    if self.lsSide not in ["negative", "positive", "both"]: self.raiseAnError(IOError, 'Computation side can be positive, negative, both only !!!!')

  def getFunctionValue(self):
    """
    Method to get a pointer to the dictionary self.functionValue
    @ In, None
    @ Out, dictionary, self.functionValue
    """
    return self.functionValue

  def getTestMatrix(self, nodeName=None,exceptionGrid=None):
    """
      Method to get a pointer to the testMatrix object (evaluation grid)
      @ In, nodeName, string, optional, which grid node should be returned. If None, the self.name one, If "all", all of theme, else the nodeName
      @ In, exceptionGrid, string, optional, which grid node should should not returned in case nodeName is "all"
      @ Out, testMatrix, numpy.ndarray or dict , self.testMatrix
    """
    if nodeName == None  : testMatrix = self.testMatrix[self.name]
    elif nodeName =="all":
      if exceptionGrid == None: testMatrix = self.testMatrix
      else:
        returnDict = OrderedDict()
        wantedKeys = list(self.testMatrix.keys())
        wantedKeys.pop(wantedKeys.index(exceptionGrid))
        for key in wantedKeys: returnDict[key] = self.testMatrix[key]
        testMatrix = returnDict
    else                 : testMatrix = self.testMatrix[nodeName]
    return testMatrix

  def _localReadMoreXML(self, xmlNode):
    """
      Function to read the portion of the xml input that belongs to this specialized class
      and initialize some stuff based on the inputs got
      @ In, xmlNode, xml.etree.Element, Xml element node
      @ Out, None
    """
    initDict = {}
    for child in xmlNode: initDict[child.tag] = child.text
    initDict.update(xmlNode.attrib)
    self._initFromDict(initDict)

  def collectOutput(self, finishedJob, output):
    """
      Function to place all of the computed data into the output object
      @ In, finishedJob, JobHandler External or Internal instance, A JobHandler object that is in charge of running this post-processor
      @ In, output, dataObjects, The object where we want to place our computed results
      @ Out, None
    """
    if finishedJob.getEvaluation() == -1: self.raiseAnError(RuntimeError, 'No available Output to collect (Run probably is not finished yet)')
    self.raiseADebug(str(finishedJob.getEvaluation()))
    limitSurf = finishedJob.getEvaluation()[1]
    if limitSurf[0] is not None:
      for varName in output.getParaKeys('inputs'):
        for varIndex in range(len(self.axisName)):
          if varName == self.axisName[varIndex]:
            output.removeInputValue(varName)
            for value in limitSurf[0][:, varIndex]: output.updateInputValue(varName, copy.copy(value))
      output.removeOutputValue(self.externalFunction.name)
      for value in limitSurf[1]: output.updateOutputValue(self.externalFunction.name, copy.copy(value))

  def refineGrid(self,refinementSteps=2):
    """
      Method to refine the internal grid based on the limit surface previously computed
      @ In, refinementSteps, int, optional, number of refinement steps
      @ Out, None
    """
    cellIds = self.gridEntity.retrieveCellIds([self.listSurfPointNegative,self.listSurfPointPositive],self.name)
    if self.getLocalVerbosity() == 'debug': self.raiseADebug("Limit Surface cell IDs are: \n"+ " \n".join([str(cellID) for cellID in cellIds]))
    self.raiseAMessage("Number of cells to be refined are "+str(len(cellIds))+". RefinementSteps = "+str(max([refinementSteps,2]))+"!")
    self.gridEntity.refineGrid({"cellIDs":cellIds,"refiningNumSteps":int(max([refinementSteps,2]))})
    for nodeName in self.gridEntity.getAllNodesNames(self.name):
      if nodeName != self.name: self.testMatrix[nodeName] = np.zeros(self.gridEntity.returnParameter("gridShape",nodeName))

  def run(self, inputIn = None, returnListSurfCoord = False, exceptionGrid = None, merge = True):
    """
      This method executes the postprocessor action. In this case it computes the limit surface.
      @ In, inputIn, dict, optional, dictionary of data to process
      @ In, returnListSurfCoord, bool, optional, True if listSurfaceCoordinate needs to be returned
      @ In, exceptionGrid, string, optional, the name of the sub-grid to not be considered
      @ In, merge, bool, optional, True if the LS in all the sub-grids need to be merged in a single returnSurface
      @ Out, returnSurface, tuple, tuple containing the limit surface info:
                          - if returnListSurfCoord: returnSurface = (surfPoint, evals, listSurfPoints)
                          - else                  : returnSurface = (surfPoint, evals)
    """
    allGridNames = self.gridEntity.getAllNodesNames(self.name)
    if exceptionGrid != None:
      try   : allGridNames.pop(allGridNames.index(exceptionGrid))
      except: pass
    self.surfPoint, evaluations, listSurfPoint = OrderedDict().fromkeys(allGridNames), OrderedDict().fromkeys(allGridNames) ,OrderedDict().fromkeys(allGridNames)
    for nodeName in allGridNames:
      #if skipMainGrid == True and nodeName == self.name: continue
      self.testMatrix[nodeName] = np.zeros(self.gridEntity.returnParameter("gridShape",nodeName))
      self.gridCoord[nodeName] = self.gridEntity.returnGridAsArrayOfCoordinates(nodeName=nodeName)
      tempDict ={}
      for  varId, varName in enumerate(self.axisName): tempDict[varName] = self.gridCoord[nodeName][:,varId]
      self.testMatrix[nodeName].shape     = (self.gridCoord[nodeName].shape[0])                       #rearrange the grid matrix such as is an array of values
      self.testMatrix[nodeName][:]        = self.ROM.evaluate(tempDict)                               #get the prediction on the testing grid
      self.testMatrix[nodeName].shape     = self.gridEntity.returnParameter("gridShape",nodeName)     #bring back the grid structure
      self.gridCoord[nodeName].shape      = self.gridEntity.returnParameter("gridCoorShape",nodeName) #bring back the grid structure
      self.raiseADebug('LimitSurface: Prediction performed')
      # here next the points that are close to any change are detected by a gradient (it is a pre-screener)
      toBeTested = np.squeeze(np.dstack(np.nonzero(np.sum(np.abs(np.gradient(self.testMatrix[nodeName])), axis = 0))))
      #printing----------------------
      self.raiseADebug('LimitSurface:  Limit surface candidate points')
      if self.getLocalVerbosity() == 'debug':
        for coordinate in np.rollaxis(toBeTested, 0):
          myStr = ''
          for iVar, varnName in enumerate(self.axisName): myStr += varnName + ': ' + str(coordinate[iVar]) + '      '
          self.raiseADebug('LimitSurface: ' + myStr + '  value: ' + str(self.testMatrix[nodeName][tuple(coordinate)]))
      # printing----------------------
      # check which one of the preselected points is really on the limit surface
      nNegPoints, nPosPoints                       =  0, 0
      listSurfPointNegative, listSurfPointPositive = [], []

      if self.lsSide in ["negative", "both"]:
        # it returns the list of points belonging to the limit state surface and resulting in a negative response by the ROM
        listSurfPointNegative = self.__localLimitStateSearch__(toBeTested, -1, nodeName)
        nNegPoints = len(listSurfPointNegative)
      if self.lsSide in ["positive", "both"]:
        # it returns the list of points belonging to the limit state surface and resulting in a positive response by the ROM
        listSurfPointPositive = self.__localLimitStateSearch__(toBeTested, 1, nodeName)
        nPosPoints = len(listSurfPointPositive)
      listSurfPoint[nodeName] = listSurfPointNegative + listSurfPointPositive
      #printing----------------------
      if self.getLocalVerbosity() == 'debug':
        if len(listSurfPoint[nodeName]) > 0: self.raiseADebug('LimitSurface: Limit surface points:')
        for coordinate in listSurfPoint[nodeName]:
          myStr = ''
          for iVar, varnName in enumerate(self.axisName): myStr += varnName + ': ' + str(coordinate[iVar]) + '      '
          self.raiseADebug('LimitSurface: ' + myStr + '  value: ' + str(self.testMatrix[nodeName][tuple(coordinate)]))
      # if the number of point on the limit surface is > than zero than save it
      if len(listSurfPoint[nodeName]) > 0:
        self.surfPoint[nodeName] = np.ndarray((len(listSurfPoint[nodeName]), self.nVar))
        evaluations[nodeName] = np.concatenate((-np.ones(nNegPoints), np.ones(nPosPoints)), axis = 0)
        for pointID, coordinate in enumerate(listSurfPoint[nodeName]):
          self.surfPoint[nodeName][pointID, :] = self.gridCoord[nodeName][tuple(coordinate)]
    if self.name != exceptionGrid: self.listSurfPointNegative, self.listSurfPointPositive = listSurfPoint[self.name][:nNegPoints-1],listSurfPoint[self.name][nNegPoints:]
    if merge == True:
      evals = np.hstack(evaluations.values())
      listSurfPoints = np.hstack(listSurfPoint.values())
      surfPoint = np.hstack(self.surfPoint.values())
      returnSurface = (surfPoint, evals, listSurfPoints) if returnListSurfCoord else (surfPoint, evals)
    else:
      returnSurface = (self.surfPoint, evaluations, listSurfPoint) if returnListSurfCoord else (self.surfPoint, evaluations)
    return returnSurface

  def __localLimitStateSearch__(self, toBeTested, sign, nodeName):
    """
      It returns the list of points belonging to the limit state surface and resulting in
      positive or negative responses by the ROM, depending on whether ''sign''
      equals either -1 or 1, respectively.
      @ In, toBeTested, np.ndarray, the nodes to be tested
      @ In, sign, int, the sign that should be tested (-1 or +1)
      @ In, nodeName, string, the sub-grid name
      @ Out, listSurfPoint, list, the list of limit surface coordinates
    """
    listSurfPoint = []
    gridShape = self.gridEntity.returnParameter("gridShape",nodeName)
    myIdList = np.zeros(self.nVar,dtype=int)
    putIt = np.zeros(self.nVar,dtype=bool)
    for coordinate in np.rollaxis(toBeTested, 0):
      myIdList[:] = coordinate
      putIt[:]    = False
      if self.testMatrix[nodeName][tuple(coordinate)] * sign > 0:
        for iVar in range(self.nVar):
          if coordinate[iVar] + 1 < gridShape[iVar]:
            myIdList[iVar] += 1
            if self.testMatrix[nodeName][tuple(myIdList)] * sign <= 0:
              putIt[iVar] = True
              listSurfPoint.append(copy.copy(coordinate))
              break
            myIdList[iVar] -= 1
            if coordinate[iVar] > 0:
              myIdList[iVar] -= 1
              if self.testMatrix[nodeName][tuple(myIdList)] * sign <= 0:
                putIt[iVar] = True
                listSurfPoint.append(copy.copy(coordinate))
                break
              myIdList[iVar] += 1
      #if len(set(putIt)) == 1 and  list(set(putIt))[0] == True: listSurfPoint.append(copy.copy(coordinate))
    return listSurfPoint
#
#
#

class ExternalPostProcessor(BasePostProcessor):
  """
    ExternalPostProcessor class. It will apply an arbitrary python function to
    a dataset and append each specified function's output to the output data
    object, thus the function should produce a scalar value per row of data. I
    have no idea what happens if the function produces multiple outputs.
  """
  def __init__(self, messageHandler):
    """
      Constructor
      @ In, messageHandler, MessageHandler, message handler object
      @ Out, None
    """
    BasePostProcessor.__init__(self, messageHandler)
    self.methodsToRun = []              # A list of strings specifying what
                                        # methods the user wants to compute from
                                        # the external interfaces

    self.externalInterfaces = set()     # A set of Function objects that
                                        # hopefully contain definitions for all
                                        # of the methods the user wants

    self.printTag = 'POSTPROCESSOR EXTERNAL FUNCTION'
    self.requiredAssObject = (True, (['Function'], ['n']))

  def inputToInternal(self, currentInput):
    """
      Function to convert the received input into a format this object can
      understand
      @ In, currentInput, dataObjects or list, Some form of data object or list
        of data objects handed to the post-processor
      @ Out, inputDict, dict, An input dictionary this object can process
    """

    if type(currentInput) == dict and 'targets' in currentInput.keys():
      return

    if type(currentInput) != list:
      currentInput = [currentInput]

    inputDict = {'targets':{}, 'metadata':{}}
    metadata = []
    for item in currentInput:
      inType = None
      if hasattr(item, 'type'):
        inType = item.type
      elif type(item) in [list]:
        inType = "list"

      if isinstance(item,Files.File):
        if currentInput.subtype == 'csv':
          self.raiseAWarning(self, 'Input type ' + inType + ' not yet implemented. I am going to skip it.')
      elif inType == 'HDF5':
        # TODO
          self.raiseAWarning(self, 'Input type ' + inType + ' not yet implemented. I am going to skip it.')
      elif inType == 'PointSet':
        for param in item.getParaKeys('input'):
          inputDict['targets'][param] = item.getParam('input', param)
        for param in item.getParaKeys('output'):
          inputDict['targets'][param] = item.getParam('output', param)

        metadata.append(item.getAllMetadata())
      elif inType != 'list':
        self.raiseAWarning(self, 'Input type ' + type(item).__name__ + ' not recognized. I am going to skip it.')

      # Not sure if we need it, but keep a copy of every inputs metadata
      inputDict['metadata'] = metadata

    if len(inputDict['targets'].keys()) == 0:
      self.raiseAnError(IOError, 'No input variables have been found in the input objects!')

    for interface in self.externalInterfaces:
      for _ in self.methodsToRun:
        # The function should reference self and use the same variable names
        # as the xml file
        for param in interface.parameterNames():
          if param not in inputDict['targets']:
            self.raiseAnError(IOError, self, 'variable \"' + param
                                             + '\" unknown. Please verify your '
                                             + 'external script ('
                                             + interface.functionFile
                                             + ') variables match the data'
                                             + ' available in your dataset.')
    return inputDict

  def initialize(self, runInfo, inputs, initDict):
    """
      Method to initialize the External pp.
      @ In, runInfo, dict, dictionary of run info (e.g. working dir, etc)
      @ In, inputs, list, list of inputs
      @ In, initDict, dict, dictionary with initialization options
      @ Out, None
    """
    BasePostProcessor.initialize(self, runInfo, inputs, initDict)
    self.__workingDir = runInfo['WorkingDir']
    for key in self.assemblerDict.keys():
      if 'Function' in key:
        for val in self.assemblerDict[key]:
            self.externalInterfaces.add(val[3])

  def _localReadMoreXML(self, xmlNode):
    """
      Function to read the portion of the xml input that belongs to this
      specialized class and initialize some stuff based on the inputs got
      @ In, xmlNode, xml.etree.Element, Xml element node
      @ Out, None
    """
    for child in xmlNode:
      if child.tag == 'method':
        methods = child.text.split(',')
        self.methodsToRun.extend(methods)

  def collectOutput(self, finishedJob, output):
    """
      Function to place all of the computed data into the output object
      @ In, finishedJob, JobHandler External or Internal instance, A JobHandler
        object that is in charge of running this post-processor
      @ In, output, dataObjects, The object where we want to place our computed
        results
      @ Out, None
    """
    if finishedJob.getEvaluation() == -1:
      # #TODO This does not feel right
      self.raiseAnError(RuntimeError, 'No available Output to collect (Run probably did not finish yet)')

    inputList = finishedJob.getEvaluation()[0]
    outputDict = finishedJob.getEvaluation()[1]

    if isinstance(output,Files.File):
      self.raiseAWarning('Output type File not yet implemented. I am going to skip it.')
    elif output.type == 'DataObjects':
      self.raiseAWarning('Output type ' + type(output).__name__
                         + ' not yet implemented. I am going to skip it.')
    elif output.type == 'HDF5':
      self.raiseAWarning('Output type ' + type(output).__name__
                         + ' not yet implemented. I am going to skip it.')
    elif output.type == 'PointSet':
      requestedInput = output.getParaKeys('input')
      ## If you want to be able to dynamically add columns to your data, then
      ## you should use this commented line, otherwise only the information
      ## asked for by the user in the output data object will be available

      # requestedOutput = list(set(output.getParaKeys('output') + self.methodsToRun))
      requestedOutput = output.getParaKeys('output')

      ## The user can simply ask for a computation that may exist in multiple
      ## interfaces, in that case, we will need to qualify their names for the
      ## output. The names should already be qualified from the outputDict.
      ## However, the user may have already qualified the name, so make sure and
      ## test whether the unqualified name exists in the requestedOutput before
      ## replacing it.
      for key, replacements in outputDict['qualifiedNames'].iteritems():
        if key in requestedOutput:
          requestedOutput.remove(key)
          requestedOutput.extend(replacements)

      ## Grab all data from the outputDict and anything else requested not
      ## present in the outputDict will be copied from the input data.
      ## TODO: User may want to specify which dataset the parameter comes from.
      ##       For now, we assume that if we find more than one an error will
      ##       occur.
      ## FIXME: There is an issue that the data size should be determined before
      ##        entering this loop, otherwise if say a scalar is first added,
      ##        then dataLength will be 1 and everything longer will be placed
      ##        in the Metadata.
      ##        How do we know what size the output data should be?
      dataLength = None
      for key in requestedInput + requestedOutput:
        storeInOutput = True
        value = []
        if key in outputDict:
          value = outputDict[key]
        else:
          foundCount = 0
          if key in requestedInput:
            for inputData in inputList:
              if key in inputData.getParametersValues('input').keys():
                value = inputData.getParametersValues('input')[key]
                foundCount += 1
          else:
            for inputData in inputList:
                if key in inputData.getParametersValues('output').keys():
                  value = inputData.getParametersValues('output')[key]
                  foundCount += 1

          if foundCount == 0:
            self.raiseAnError(IOError, key + ' not found in the input '
                                            + 'object or the computed output '
                                            + 'object.')
          elif foundCount > 1:
            self.raiseAnError(IOError, key + ' is ambiguous since it occurs'
                                            + ' in multiple input objects.')

        ## We need the size to ensure the data size is consistent, but there
        ## is no guarantee the data is not scalar, so this check is necessary
        myLength = 1
        if not hasattr(value, "__iter__"):
          value = [value]
        myLength = len(value)

        if dataLength is None:
          dataLength = myLength
        elif dataLength != myLength:
          self.raiseAWarning('Requested output for ' + key + ' has a'
                                    + ' non-conformant data size ('
                                    + str(dataLength) + ' vs ' + str(myLength)
                                    + '), it is being placed in the metadata.')
          storeInOutput = False

        ## Finally, no matter what, place the requested data somewhere
        ## accessible
        if storeInOutput:
          if key in requestedInput:
            for val in value:
              output.updateInputValue(key, val)
          else:
            for val in value:
              output.updateOutputValue(key, val)
        else:
          if not hasattr(value, "__iter__"):
            value = [value]
          for val in value:
            output.updateMetadata(key, val)
    else:
      self.raiseAnError(IOError, 'Unknown output type: ' + str(output.type))

  def run(self, inputIn):
    """
      This method executes the postprocessor action. In this case it performs
      the action defined in the external pp
      @ In, inputIn, dict, dictionary of data to process
      @ Out, outputDict, dict, Dictionary containing the post-processed results
    """
    input = self.inputToInternal(inputIn)
    outputDict = {'qualifiedNames' : {}}
    ## This will map the name to its appropriate interface and method
    ## in the case of a function being defined in two separate files, we
    ## qualify the output by appending the name of the interface from which it
    ## originates
    methodMap = {}

    ## First check all the requested methods are available and if there are
    ## duplicates then qualify their names for the user
    for method in self.methodsToRun:
      matchingInterfaces = []
      for interface in self.externalInterfaces:
        if method in interface.availableMethods():
          matchingInterfaces.append(interface)


      if len(matchingInterfaces) == 0:
        self.raiseAWarning(method + ' not found. I will skip it.')
      elif len(matchingInterfaces) == 1:
        methodMap[method] = (matchingInterfaces[0], method)
      else:
        outputDict['qualifiedNames'][method] = []
        for interface in matchingInterfaces:
          methodName = interface.name + '.' + method
          methodMap[methodName] = (interface, method)
          outputDict['qualifiedNames'][method].append(methodName)

    ## Evaluate the method and add it to the outputDict, also if the method
    ## adjusts the input data, then you should update it as well.
    for methodName, (interface, method) in methodMap.iteritems():
      outputDict[methodName] = interface.evaluate(method, input['targets'])
      for target in input['targets']:
        if hasattr(interface, target):
          outputDict[target] = getattr(interface, target)

    return outputDict

#
#
#
#
class TopologicalDecomposition(BasePostProcessor):
  """
    TopologicalDecomposition class - Computes an approximated hierarchical
    Morse-Smale decomposition from an input point cloud consisting of an
    arbitrary number of input parameters and a response value per input point
  """
  def __init__(self, messageHandler):
    """
      Constructor
      @ In, messageHandler, MessageHandler, message handler object
      @ Out, None
    """
    BasePostProcessor.__init__(self, messageHandler)
    self.acceptedGraphParam = ['approximate knn', 'delaunay', 'beta skeleton', \
                               'relaxed beta skeleton']
    self.acceptedPersistenceParam = ['difference','probability','count']#,'area']
    self.acceptedGradientParam = ['steepest', 'maxflow']
    self.acceptedNormalizationParam = ['feature', 'zscore', 'none']

    # Some default arguments
    self.gradient = 'steepest'
    self.graph = 'beta skeleton'
    self.beta = 1
    self.knn = -1
    self.simplification = 0
    self.persistence = 'difference'
    self.normalization = None
    self.weighted = False
    self.parameters = {}

  def inputToInternal(self, currentInp):
    """
      Function to convert the incoming input into a usable format
      @ In, currentInp, list or DataObjects, The input object to process
      @ Out, inputDict, dict, the converted input
    """
    if type(currentInp) == list  : currentInput = currentInp [-1]
    else                         : currentInput = currentInp
    if type(currentInput) == dict:
      if 'features' in currentInput.keys(): return currentInput
    inputDict = {'features':{}, 'targets':{}, 'metadata':{}}
    if hasattr(currentInput, 'type'):
      inType = currentInput.type
    elif type(currentInput).__name__ == 'list':
      inType = 'list'
    else:
      self.raiseAnError(IOError, self.__class__.__name__,
                        ' postprocessor accepts files, HDF5, Data(s) only. ',
                        ' Requested: ', type(currentInput))

    if inType not in ['HDF5', 'PointSet', 'list'] and not isinstance(currentInput,Files.File):
      self.raiseAnError(IOError, self, self.__class__.__name__ + ' post-processor only accepts files, HDF5, or DataObjects! Got ' + str(inType) + '!!!!')
    # FIXME: implement this feature
    if isinstance(currentInput,Files.File):
      if currentInput.subtype == 'csv': pass
    # FIXME: implement this feature
    if inType == 'HDF5': pass  # to be implemented
    if inType in ['PointSet']:
      for targetP in self.parameters['features']:
        if   targetP in currentInput.getParaKeys('input'):
          inputDict['features'][targetP] = currentInput.getParam('input' , targetP)
        elif targetP in currentInput.getParaKeys('output'):
          inputDict['features'][targetP] = currentInput.getParam('output', targetP)
      for targetP in self.parameters['targets']:
        if   targetP in currentInput.getParaKeys('input'):
          inputDict['targets'][targetP] = currentInput.getParam('input' , targetP)
        elif targetP in currentInput.getParaKeys('output'):
          inputDict['targets'][targetP] = currentInput.getParam('output', targetP)
      inputDict['metadata'] = currentInput.getAllMetadata()
    # now we check if the sampler that genereted the samples are from adaptive... in case... create the grid
    if 'SamplerType' in inputDict['metadata'].keys(): pass
    return inputDict

  def _localReadMoreXML(self, xmlNode):
    """
      Function to read the portion of the xml input that belongs to this specialized class
      and initialize some stuff based on the inputs got
      @ In, xmlNode, xml.etree.Element, Xml element node
      @ Out, None
    """
    for child in xmlNode:
      if child.tag == "graph":
        self.graph = child.text.encode('ascii').lower()
        if self.graph not in self.acceptedGraphParam:
          self.raiseAnError(IOError, 'Requested unknown graph type: ',
                            self.graph, '. Available options: ',
                            self.acceptedGraphParam)
      elif child.tag == "gradient":
        self.gradient = child.text.encode('ascii').lower()
        if self.gradient not in self.acceptedGradientParam:
          self.raiseAnError(IOError, 'Requested unknown gradient method: ',
                            self.gradient, '. Available options: ',
                            self.acceptedGradientParam)
      elif child.tag == "beta":
        self.beta = float(child.text)
        if self.beta <= 0 or self.beta > 2:
          self.raiseAnError(IOError, 'Requested invalid beta value: ',
                            self.beta, '. Allowable range: (0,2]')
      elif child.tag == 'knn':
        self.knn = int(child.text)
      elif child.tag == 'simplification':
        self.simplification = float(child.text)
      elif child.tag == 'persistence':
        self.persistence = child.text.encode('ascii').lower()
        if self.persistence not in self.acceptedPersistenceParam:
          self.raiseAnError(IOError, 'Requested unknown persistence method: ',
                            self.persistence, '. Available options: ',
                            self.acceptedPersistenceParam)
      elif child.tag == 'parameters':
        self.parameters['features'] = child.text.strip().split(',')
        for i, parameter in enumerate(self.parameters['features']):
          self.parameters['features'][i] = self.parameters['features'][i].encode('ascii')
      elif child.tag == 'weighted':
        self.weighted = child.text in ['True', 'true']
      elif child.tag == 'response':
        self.parameters['targets'] = child.text
      elif child.tag == 'normalization':
        self.normalization = child.text.encode('ascii').lower()
        if self.normalization not in self.acceptedNormalizationParam:
          self.raiseAnError(IOError, 'Requested unknown normalization type: ',
                            self.normalization, '. Available options: ',
                            self.acceptedNormalizationParam)

  def collectOutput(self, finishedJob, output):
    """
      Function to place all of the computed data into the output object
      @ In, finishedJob, JobHandler External or Internal instance, A JobHandler object that is in charge of running this post-processor
      @ In, output, dataObjects, The object where we want to place our computed results
      @ Out, None
    """
    if finishedJob.getEvaluation() == -1:
      # TODO This does not feel right
      self.raiseAnError(RuntimeError,'No available output to collect (run probably did not finish yet)')
    inputList = finishedJob.getEvaluation()[0]
    outputDict = finishedJob.getEvaluation()[1]

    if type(output).__name__ in ["str", "unicode", "bytes"]:
      self.raiseAWarning('Output type ' + type(output).__name__ + ' not'
                         + ' yet implemented. I am going to skip it.')
    elif output.type == 'Datas':
      self.raiseAWarning('Output type ' + type(output).__name__ + ' not'
                         + ' yet implemented. I am going to skip it.')
    elif output.type == 'HDF5':
      self.raiseAWarning('Output type ' + type(output).__name__ + ' not'
                         + ' yet implemented. I am going to skip it.')
    elif output.type == 'PointSet':
      requestedInput = output.getParaKeys('input')
      requestedOutput = output.getParaKeys('output')
      dataLength = None
      for inputData in inputList:
        # Pass inputs from input data to output data
        for key, value in inputData.getParametersValues('input').items():
          if key in requestedInput:
            # We need the size to ensure the data size is consistent, but there
            # is no guarantee the data is not scalar, so this check is necessary
            myLength = 1
            if hasattr(value, "__len__"):
              myLength = len(value)

            if dataLength is None:
              dataLength = myLength
            elif dataLength != myLength:
              dataLength = max(dataLength, myLength)
              self.raiseAWarning('Data size is inconsistent. Currently set to '
                                 + str(dataLength) + '.')

            for val in value:
              output.updateInputValue(key, val)

        # Pass outputs from input data to output data
        for key, value in inputData.getParametersValues('output').items():
          if key in requestedOutput:
            # We need the size to ensure the data size is consistent, but there
            # is no guarantee the data is not scalar, so this check is necessary
            myLength = 1
            if hasattr(value, "__len__"):
              myLength = len(value)

            if dataLength is None:
              dataLength = myLength
            elif dataLength != myLength:
              dataLength = max(dataLength, myLength)
              self.raiseAWarning('Data size is inconsistent. Currently set to '
                                      + str(dataLength) + '.')

            for val in value:
              output.updateOutputValue(key, val)

        # Append the min/max labels to the data whether the user wants them or
        # not, and place the hierarchy information into the metadata
        for key, value in outputDict.iteritems():
          if key in ['minLabel', 'maxLabel']:
            output.updateOutputValue(key, [value])
          elif key in ['hierarchy']:
            output.updateMetadata(key, [value])
    else:
      self.raiseAnError(IOError,'Unknown output type:',output.type)

  def run(self, inputIn):
    """
      Function to finalize the filter => execute the filtering
      @ In, inputIn, dict, dictionary of data to process
      @ Out, outputDict, dict, Dictionary containing the post-processed results
    """

    input = self.inputToInternal(inputIn)
    outputDict = {}

    myDataIn = input['features']
    myDataOut = input['targets']
    outputData = myDataOut[self.parameters['targets'].encode('UTF-8')]
    self.pointCount = len(outputData)
    self.dimensionCount = len(self.parameters['features'])

    inputData = np.zeros((self.pointCount, self.dimensionCount))
    for i, lbl in enumerate(self.parameters['features']):
      inputData[:, i] = myDataIn[lbl.encode('UTF-8')]

    if self.weighted:
      weights = inputIn[0].getMetadata('PointProbability')
    else:
      weights = None

    names = self.parameters['features'] + [self.parameters['targets']]

    ## Possibly load this here in case people have trouble building it, so it
    ## only errors if they try to use it?
    from AMSC_Object import AMSC_Object

    self.__amsc = AMSC_Object(X=inputData, Y=outputData, w=weights,
                              names=names, graph=self.graph,
                              gradient=self.gradient, knn=self.knn,
                              beta=self.beta, normalization=self.normalization,
                              persistence=self.persistence, debug=False)

    self.__amsc.Persistence(self.simplification)
    partitions = self.__amsc.Partitions()

    outputDict['minLabel'] = np.zeros(self.pointCount)
    outputDict['maxLabel'] = np.zeros(self.pointCount)
    for extPair, indices in partitions.iteritems():
      for idx in indices:
        outputDict['minLabel'][idx] = extPair[0]
        outputDict['maxLabel'][idx] = extPair[1]
    outputDict['hierarchy'] = self.__amsc.PrintHierarchy()
    self.__amsc.BuildModels()
    linearFits = self.__amsc.SegmentFitCoefficients()
    linearFitnesses = self.__amsc.SegmentFitnesses()

    for key in linearFits.keys():
      coefficients = linearFits[key]
      rSquared = linearFitnesses[key]
      outputDict['coefficients_%d_%d' % (key[0], key[1])] = coefficients
      outputDict['R2_%d_%d' % (key[0], key[1])] = rSquared

    return outputDict

#
#
#
#
try:
  import PySide.QtCore as qtc
  class QTopologicalDecomposition(TopologicalDecomposition,qtc.QObject):
    """
      TopologicalDecomposition class - Computes an approximated hierarchical
      Morse-Smale decomposition from an input point cloud consisting of an
      arbitrary number of input parameters and a response value per input point
    """
    requestUI = qtc.Signal(str,str,dict)
    def __init__(self, messageHandler):
      """
       Constructor
       @ In, messageHandler, message handler object
      """

      TopologicalDecomposition.__init__(self, messageHandler)
      qtc.QObject.__init__(self)

      self.interactive = False
      self.uiDone = True ## If it has not been requested, then we are not waiting for a UI

    def _localWhatDoINeed(self):
      """
      This method is a local mirror of the general whatDoINeed method.
      It is implemented by the samplers that need to request special objects
      @ In , None, None
      @ Out, needDict, list of objects needed
      """
      return {'internal':[(None,'app')]}

    def _localGenerateAssembler(self,initDict):
      """
      Generates the assembler.
      @ In, initDict, dict of init objects
      @ Out, None
      """
      self.app = initDict['internal']['app']
      if self.app is None:
        self.interactive = False

    def _localReadMoreXML(self, xmlNode):
      """
        Function to grab the names of the methods this post-processor will be
        using
        @ In, xmlNode    : Xml element node
        @ Out, None
      """
      TopologicalDecomposition._localReadMoreXML(self, xmlNode)
      for child in xmlNode:
        if child.tag == 'interactive':
          self.interactive = True

    def run(self, InputIn):
      """
       Function to finalize the filter => execute the filtering
       @ In, InputIn, dictionary, dictionary of data to process
       @ Out, outputDict, dictionary, dictionary with results
      """
      Input = self.inputToInternal(InputIn)
      outputDict = {}

      myDataIn = Input['features']
      myDataOut = Input['targets']
      outputData = myDataOut[self.parameters['targets'].encode('UTF-8')]
      self.pointCount = len(outputData)
      self.dimensionCount = len(self.parameters['features'])

      inputData = np.zeros((self.pointCount, self.dimensionCount))
      for i, lbl in enumerate(self.parameters['features']):
        inputData[:, i] = myDataIn[lbl.encode('UTF-8')]

      if self.weighted:
        weights = InputIn[0].getMetadata('PointProbability')
      else:
        weights = None

      names = self.parameters['features'] + [self.parameters['targets']]

      self.__amsc = None
      if self.interactive:
        ## Connect our own signal to the slot on the main thread
        self.requestUI.connect(self.app.createUI)
        ## Connect our own slot to listen for whenver the main thread signals a
        ## window has been closed
        self.app.windowClosed.connect(self.signalDone)
        ## Give this UI a unique id in case other threads are requesting UI
        ##  elements
        uiID = unicode(id(self))
        ## Set the flag to false before requesting the UI
        self.uiDone = False
        ## Send the request for a UI thread to the main application
        self.requestUI.emit('MainWindow', uiID,
                            {'X':inputData, 'Y':outputData, 'w':weights,
                             'names':names, 'graph':self.graph,
                             'gradient': self.gradient, 'knn':self.knn,
                             'beta':self.beta, 'normalization':self.normalization,
                             'debug':False})
        ## Spinlock will wait until this instance's window has been closed
        while(not self.uiDone):
          time.sleep(1)

        if hasattr(self.app.UIs[uiID],'amsc'):
          self.__amsc = self.app.UIs[uiID].amsc
          self.simplification = self.app.UIs[uiID].amsc.Persistence()
        else:
          self.__amsc = None

      if self.__amsc is None:
        ## Possibly load this here in case people have trouble building it, so it
        ## only errors if they try to use it?
        from AMSC_Object import AMSC_Object

        self.__amsc = AMSC_Object(X=inputData, Y=outputData, w=weights,
                                  names=names, graph=self.graph,
                                  gradient=self.gradient, knn=self.knn,
                                  beta=self.beta, normalization=self.normalization,
                                  persistence=self.persistence, debug=False)

      self.__amsc.Persistence(self.simplification)
      partitions = self.__amsc.Partitions()

      outputDict['minLabel'] = np.zeros(self.pointCount)
      outputDict['maxLabel'] = np.zeros(self.pointCount)
      for extPair, indices in partitions.iteritems():
        for idx in indices:
          outputDict['minLabel'][idx] = extPair[0]
          outputDict['maxLabel'][idx] = extPair[1]
      outputDict['hierarchy'] = self.__amsc.PrintHierarchy()
      self.__amsc.BuildModels()
      linearFits = self.__amsc.SegmentFitCoefficients()
      linearFitnesses = self.__amsc.SegmentFitnesses()

      for key in linearFits.keys():
        coefficients = linearFits[key]
        rSquared = linearFitnesses[key]
        outputDict['coefficients_%d_%d' % (key[0], key[1])] = coefficients
        outputDict['R2_%d_%d' % (key[0], key[1])] = rSquared

      return outputDict

    def signalDone(self,uiID):
      """
        In Qt language, this is a slot that will accept a signal from the UI
        saying that it has completed, thus allowing the computation to begin
        again with information updated by the user in the UI.
        @In, uiID, string, the ID of the user interface that signaled its
            completion. Thus, if several UI windows are open, we don't proceed,
            until the correct one has signaled it is done.
        @Out, None
      """
      if uiID == unicode(id(self)):
        self.uiDone = True
except ImportError as e:
  pass
#
#
#
#
class DataMining(BasePostProcessor):
  """
    DataMiningPostProcessor class. It will apply the specified KDD algorithms in
    the models to a dataset, each specified algorithm's output can be loaded to
    dataObject.
  """
  def __init__(self, messageHandler):
    """
      Constructor
      @ In, messageHandler, MessageHandler, message handler object
      @ Out, None
    """
    BasePostProcessor.__init__(self, messageHandler)
    self.printTag = 'POSTPROCESSOR DATAMINING'

    self.algorithms = []                                  ## A list of Algorithm
                                                          ## objects that
                                                          ## contain definitions
                                                          ## for all the
                                                          ## algorithms the user
                                                          ## wants

    self.requiredAssObject = (True, (['PreProcessor','Metric'], ['-1','-1']))
    self.clusterLabels = None
    self.labelAlgorithms = []
    self.solutionExport = None                            ## A data object to
                                                          ## hold derived info
                                                          ## about the algorithm
                                                          ## being performed,
                                                          ## e.g., cluster
                                                          ## centers or a
                                                          ## projection matrix
                                                          ## for dimensionality
                                                          ## reduction methods

    self.labelFeature = None                              ## User customizable
                                                          ## column name for the
                                                          ## labels associated
                                                          ## to a clustering or
                                                          ## a DR algorithm

    self.dataObjects = []
    self.PreProcessor = None
    self.metric = None

  def _localWhatDoINeed(self):
    """
    This method is a local mirror of the general whatDoINeed method.
    It is implemented by the samplers that need to request special objects
    @ In , None, None
    @ Out, dict, dictionary of objects needed
    """
    return {'internal':[(None,'jobHandler')]}

  def _localGenerateAssembler(self,initDict):
    """Generates the assembler.
    @ In, initDict, dict, init objects
    @ Out, None
    """
    self.jobHandler = initDict['internal']['jobHandler']


  def inputToInternal(self, currentInp):
    """
      Function to convert the received input into a format this object can
      understand
      @ In, currentInp, list or DataObjects, Some form of data object or list of
        data objects handed to the post-processor
      @ Out, inputDict, dict, An input dictionary this object can process
    """

    if type(currentInp) == list:
      currentInput = currentInp[-1]
    else:
      currentInput = currentInp

    if currentInput.type == 'HistorySet' and self.PreProcessor is None: # for testing time dependent dm - time dependent clustering
      inputDict = {'Features':{}, 'parameters':{}, 'Labels':{}, 'metadata':{}}

      # FIXME, this needs to be changed for asynchronous HistorySet
      if self.pivotParameter in currentInput.getParam('output',1).keys():
        self.pivotVariable = currentInput.getParam('output',1)[self.pivotParameter]
      else:
        self.raiseAnError(ValueError, 'Pivot variable not found in input historyset')
      # end of FIXME

      historyKey = currentInput.getOutParametersValues().keys()
      numberOfSample = len(historyKey)
      numberOfHistoryStep = len(self.pivotVariable)

      if self.initializationOptionDict['KDD']['Features'] == 'input':
        self.raiseAnError(ValueError, 'To perform data mining over input please use SciKitLearn library')
      elif self.initializationOptionDict['KDD']['Features'] in ['output', 'all']:
        features = currentInput.getParaKeys('output')
        features.remove(self.pivotParameter)
      else:
        features = self.initializationOptionDict['KDD']['Features'].split(',')

      for param in features:
        inputDict['Features'][param] = np.zeros(shape=(numberOfSample,numberOfHistoryStep))
        for cnt, keyH in enumerate(historyKey):
          inputDict['Features'][param][cnt,:] = currentInput.getParam('output', keyH)[param]

      inputDict['metadata'] = currentInput.getAllMetadata()
      return inputDict

    if type(currentInp) == dict:
      if 'Features' in currentInput.keys(): return
    if isinstance(currentInp, Files.File):
      if currentInput.subtype == 'csv':
        self.raiseAnError(IOError, 'CSV File received as an input!')
    if currentInput.type == 'HDF5':
      self.raiseAnError(IOError, 'HDF5 Object received as an input!')

    if self.PreProcessor != None:
      inputDict = {'Features':{}, 'parameters':{}, 'Labels':{}, 'metadata':{}}
      if self.initializationOptionDict['KDD']['Features'] == 'input':
        features = currentInput.getParaKeys('input')
      elif self.initializationOptionDict['KDD']['Features'] == 'output':
        features = currentInput.getParaKeys('output')
      else:
        features = self.initializationOptionDict['KDD']['Features'].split(',')

      tempData = self.PreProcessor.interface.inputToInternal(currentInp)

      preProcessedData = self.PreProcessor.interface.run(tempData)

      if self.initializationOptionDict['KDD']['Features'] == 'input':
        inputDict['Features'] = copy.deepcopy(preProcessedData['data']['input'])
      elif self.initializationOptionDict['KDD']['Features'] == 'output':
        inputDict['Features'] = copy.deepcopy(preProcessedData['data']['output'])
      else:
        features = self.initializationOptionDict['KDD']['Features'].split(',')
        for param in currentInput.getParaKeys('input'):
           if param in features:
             inputDict['Features'][param] = copy.deepcopy(preProcessedData['data']['input'][param])
        for param in currentInput.getParaKeys('output'):
           if param in features:
             inputDict['Features'][param] = copy.deepcopy(preProcessedData['data']['output'][param])

      inputDict['metadata'] = currentInput.getAllMetadata()

      return inputDict

    inputDict = {'Features':{}, 'parameters':{}, 'Labels':{}, 'metadata':{}}

    if currentInput.type in ['PointSet']:
      ## Get what is available in the data object being operated on
      ## This is potentially more information than we need at the moment, but
      ## it will make the code below easier to read and highlights where objects
      ## are reused more readily
      allInputFeatures = currentInput.getParaKeys('input')
      allOutputFeatures = currentInput.getParaKeys('output')
      if self.initializationOptionDict['KDD']['Features'] == 'input':
        for param in allInputFeatures:
          inputDict['Features'][param] = currentInput.getParam('input', param)
      elif self.initializationOptionDict['KDD']['Features'] == 'output':
        for param in allOutputFeatures:
          inputDict['Features'][param] = currentInput.getParam('output', param)
      elif self.initializationOptionDict['KDD']['Features'] == 'all':
        for param in allInputFeatures:
          inputDict['Features'][param] = currentInput.getParam('input', param)
        for param in allOutputFeatures:
          inputDict['Features'][param] = currentInput.getParam('output', param)
      else:
        ## Get what the user asks requests
        features = set(self.initializationOptionDict['KDD']['Features'].split(','))

        ## Now intersect what the user wants and what is available.
        ## NB: this will not error, if the user asks for something that does not
        ##     exist in the data, it will silently ignore it.
        inParams = list(features.intersection(allInputFeatures))
        outParams = list(features.intersection(allOutputFeatures))

        for param in inParams:
          inputDict['Features'][param] = currentInput.getParam('input', param)
        for param in outParams:
          inputDict['Features'][param] = currentInput.getParam('output', param)
    elif currentInput.type in ['HistorySet']:
      if self.initializationOptionDict['KDD']['Features'] == 'input':
        for param in currentInput.getParaKeys('input'):
          inputDict['Features'][param] = currentInput.getParam('input', param)
      elif self.initializationOptionDict['KDD']['Features'] == 'output':
        inputDict['Features'] = currentInput.getOutParametersValues()
      inputDict['metadata'] = currentInput.getAllMetadata()

      inputDict['metadata'] = currentInput.getAllMetadata()
    ## Redundant if-conditional preserved as a placeholder for potential future
    ## development working directly with files
    # elif isinstance(currentInp, Files.File):
    #   self.raiseAnError(IOError, 'Unsupported input type (' + currentInput.subtype + ') for PostProcessor ' + self.name + ' must be a PointSet.')
    else:
      self.raiseAnError(IOError, 'Unsupported input type (' + currentInput.type + ') for PostProcessor ' + self.name + ' must be a PointSet.')

    return inputDict

  def initialize(self, runInfo, inputs, initDict):
    """
      Method to initialize the DataMining pp.
      @ In, runInfo, dict, dictionary of run info (e.g. working dir, etc)
      @ In, inputs, list, list of inputs
      @ In, initDict, dict, dictionary with initialization options
      @ Out, None
    """

    BasePostProcessor.initialize(self, runInfo, inputs, initDict)
    self.__workingDir = runInfo['WorkingDir']

    if 'Label' in self.assemblerDict:
      for val in self.assemblerDict['Label']:
        self.labelAlgorithms.append(val[3])

    if "SolutionExport" in initDict:
      self.solutionExport = initDict["SolutionExport"]

    if "PreProcessor" in self.assemblerDict:
       self.PreProcessor = self.assemblerDict['PreProcessor'][0][3]
       if not '_inverse' in dir(self.PreProcessor.interface):
         self.raiseAnError(IOError, 'PostProcessor ' + self.name + ' is using a pre-processor where the method inverse has not implemented')


    if 'Metric' in self.assemblerDict:
      self.metric = self.assemblerDict['Metric'][0][3]

  def _localReadMoreXML(self, xmlNode):
    """
      Function that reads the portion of the xml input that belongs to this specialized class
      and initializes some elements based on the inputs got
      @ In, xmlNode, xml.etree.Element, Xml element node
      @ Out, None
    """
    ## By default, we want to name the 'labels' by the name of this
    ## postprocessor, but that name is not available before processing the XML
    ## At this point, we have that information
    self.initializationOptionDict = {}

    for child in xmlNode:
      if child.tag == 'KDD':
        if child.attrib:
          ## I'm not sure what this thing is used for, but it seems to make more
          ## sense to only put data that is not otherwise handled rather than
          ## put all of the information and then to remove the ones we process.
          ## - dpm 6/8/16
          self.initializationOptionDict[child.tag] = {}
          for key,value in child.attrib.iteritems():
            if key == 'lib':
              self.type = value
            elif key == 'labelFeature':
              self.labelFeature = value
            else:
              self.initializationOptionDict[child.tag][key] = value
        else:
          self.initializationOptionDict[child.tag] = utils.tryParse(child.text)

        for childChild in child:
          if childChild.attrib and not childChild.tag == 'PreProcessor':
            self.initializationOptionDict[child.tag][childChild.tag] = dict(childChild.attrib)
          else:
            self.initializationOptionDict[child.tag][childChild.tag] = utils.tryParse(childChild.text)
      elif child.tag == 'pivotParameter':
        self.pivotParameter = child.text

    if not hasattr(self, 'pivotParameter'):
      #TODO, if doing time dependent data mining that needs this, an error
      # should be thrown
      self.pivotParameter = None

    if self.type:
      #TODO unSurpervisedEngine needs to be able to handle both methods
      # without this if statement.
      if self.pivotParameter is not None:
        self.unSupervisedEngine = unSupervisedLearning.returnInstance("temporalSciKitLearn", self, **self.initializationOptionDict['KDD'])
      else:
        self.unSupervisedEngine = unSupervisedLearning.returnInstance(self.type, self, **self.initializationOptionDict['KDD'])
    else:
      self.raiseAnError(IOError, 'No Data Mining Algorithm is supplied!')

    ## If the user has not defined a label feature, then we will force it to be
    ## named by the PostProcessor name followed by:
    ## the word 'Labels' for clustering/GMM models;
    ## the word 'Dimension' + a numeric id for dimensionality reduction
    ## algorithms
    if self.labelFeature is None:
      if self.unSupervisedEngine.SKLtype in ['cluster','mixture']:
        self.labelFeature = self.name+'Labels'
      elif self.unSupervisedEngine.SKLtype in ['decomposition','manifold']:
        self.labelFeature = self.name+'Dimension'


  def collectOutput(self, finishedJob, output):
    """
      Function to place all of the computed data into the output object
      @ In, finishedJob, JobHandler External or Internal instance, A JobHandler
        object that is in charge of running this post-processor
      @ In, output, dataObjects, The object where we want to place our computed
        results
      @ Out, None
    """
    ## When does this actually happen?
    if finishedJob.getEvaluation() == -1:
      self.raiseAnError(RuntimeError, 'No available Output to collect (Run probably is not finished yet)')

    dataMineDict = finishedJob.getEvaluation()[1]
    for key in dataMineDict['output']:
      for param in output.getParaKeys('output'):
        if key == param:
          output.removeOutputValue(key)
      if output.type == 'PointSet':
        for value in dataMineDict['output'][key]:
          output.updateOutputValue(key, copy.copy(value))
      elif output.type == 'HistorySet':
        if self.PreProcessor is not None:
          for index,value in np.ndenumerate(dataMineDict['output'][key]):
            firstHist = output._dataContainer['outputs'].keys()[0]
            firstVar  = output._dataContainer['outputs'][firstHist].keys()[0]
            timeLength = output._dataContainer['outputs'][firstHist][firstVar].size
            arrayBase = value * np.ones(timeLength)
            output.updateOutputValue([index[0]+1,key], arrayBase)
        else:
          tlDict = finishedJob.getEvaluation()[1]
          historyKey = output.getOutParametersValues().keys()
          for index, keyH in enumerate(historyKey):
            for keyL in tlDict['output'].keys():
              output.updateOutputValue([keyH,keyL], tlDict['output'][keyL][index,:])


  def run(self, inputIn):
    """
      This method executes the postprocessor action. In this case it loads the
      results to specified dataObject
      @ In, inputIn, dict, dictionary of data to process
      @ Out, outputDict, dict, dictionary containing the post-processed results
    """
    Input = self.inputToInternal(inputIn)
    if type(inputIn) == list:
      currentInput = inputIn[-1]
    else:
      currentInput = inputIn

    if currentInput.type == 'HistorySet' and self.PreProcessor is None:
      return self.__runTemporalSciKitLearn(Input)
    else:
      return self.__runSciKitLearn(Input)

  def __runSciKitLearn(self, Input):
    """
      This method executes the postprocessor action. In this case it loads the
      results to specified dataObject.  This is for SciKitLearn
      @ In, Input, dict, dictionary of data to process
      @ Out, outputDict, dict, dictionary containing the post-processed results
    """

    outputDict = {}
    self.unSupervisedEngine.features = Input['Features']
    if not self.unSupervisedEngine.amITrained:
      self.unSupervisedEngine.train(Input['Features'], self.metric)
    self.unSupervisedEngine.confidence()
    outputDict['output'] = {}

    ## These are very different things, shouldn't each one be its own class?
    ## Proposed hierarchy:
    ##   - DataMining
    ##     - Classification
    ##       - GMM
    ##       - Clustering
    ##         - Biclustering
    ##         - Hierarchical
    ##           - Topological
    ##     - Dimensionality Reduction
    ##       - Manifold Learning
    ##       - Linear projection methods
    if 'cluster' == self.unSupervisedEngine.SKLtype:
      ## Get the cluster labels and store as a new column in the output
      #assert  'labels' in self.unSupervisedEngine.outputDict.keys()== hasattr(self.unSupervisedEngine, 'labels_')
      if hasattr(self.unSupervisedEngine, 'labels_'):
        self.clusterLabels = self.unSupervisedEngine.labels_
      outputDict['output'][self.labelFeature] = self.clusterLabels

      ## Get the centroids and push them to a SolutionExport data object.
      ## Also if we have the centers, assume we have the indices to match them
      if hasattr(self.unSupervisedEngine, 'clusterCenters_'):
        centers = self.unSupervisedEngine.clusterCenters_
        ## Does skl not provide a correlation between label ids and cluster centers?
        if hasattr(self.unSupervisedEngine, 'clusterCentersIndices_'):
          indices = self.unSupervisedEngine.clusterCentersIndices_
        else:
          indices = list(range(len(centers)))

        if self.solutionExport is not None:
          if self.PreProcessor is None:
            for index,center in zip(indices,centers):
              self.solutionExport.updateInputValue(self.labelFeature,index)
              ## Can I be sure of the order of dimensions in the features dict, is
              ## the same order as the data held in the UnSupervisedLearning object?
              for key,value in zip(self.unSupervisedEngine.features.keys(),center):
                self.solutionExport.updateOutputValue(key,value)
          else:
            # if a pre-processor is used it is here assumed that the pre-processor has internally a
            # method (called "inverse") which converts the cluster centers back to their original format. If this method
            # does not exist a warning will be generated
            tempDict = {}
            for index,center in zip(indices,centers):
              tempDict[index] = center
            centers = self.PreProcessor.interface._inverse(tempDict)

            for index,center in zip(indices,centers):
              self.solutionExport.updateInputValue(self.labelFeature,index)

            listOutputParams = self.solutionExport.getParaKeys('outputs')
            if self.solutionExport.type == 'HistorySet':
              for hist in centers.keys():
                for key in centers[hist].keys():
                  self.solutionExport.updateOutputValue(key,centers[hist][key])
            else:
              for key in centers.keys():
                if key in self.solutionExport.getParaKeys('outputs'):
                  for value in centers[key]:
                    self.solutionExport.updateOutputValue(key,value)

      if hasattr(self.unSupervisedEngine, 'inertia_'):
        inertia = self.unSupervisedEngine.inertia_

    elif 'bicluster' == self.unSupervisedEngine.SKLtype:
      self.raiseAnError(RuntimeError, 'Bicluster has not yet been implemented.')
    elif 'mixture' == self.unSupervisedEngine.SKLtype:
      if   hasattr(self.unSupervisedEngine, 'covars_'):
        mixtureCovars = self.unSupervisedEngine.covars_

      if hasattr(self.unSupervisedEngine, 'precs_'):
        mixturePrecisions = self.unSupervisedEngine.precs_

      mixtureValues = self.unSupervisedEngine.normValues
      mixtureMeans = self.unSupervisedEngine.means_
      mixtureLabels = self.unSupervisedEngine.evaluate(Input['Features'])
      outputDict['output'][self.labelFeature] = mixtureLabels

      if self.solutionExport is not None:
        ## Get the means and push them to a SolutionExport data object.
        ## Does skl not provide a correlation between label ids and Gaussian
        ## centers?
        indices = list(range(len(mixtureMeans)))
        for index,center in zip(indices,mixtureMeans):
          self.solutionExport.updateInputValue(self.labelFeature,index)
          ## Can I be sure of the order of dimensions in the features dict, is
          ## the same order as the data held in the UnSupervisedLearning
          ## object?
          for key,value in zip(self.unSupervisedEngine.features.keys(),center):
            self.solutionExport.updateOutputValue(key,value)
          ## You may also want to output the covariances of each pair of
          ## dimensions as well
          for i,row in enumerate(self.unSupervisedEngine.features.keys()):
            for joffset,col in enumerate(self.unSupervisedEngine.features.keys()[i:]):
              j = i+joffset
              self.solutionExport.updateOutputValue('cov_'+str(row)+'_'+str(col),mixtureCovars[index][i,j])

    elif 'manifold' == self.unSupervisedEngine.SKLtype:
      manifoldValues = self.unSupervisedEngine.normValues

      if hasattr(self.unSupervisedEngine, 'embeddingVectors_'):
        embeddingVectors = self.unSupervisedEngine.embeddingVectors_
      elif hasattr(self.unSupervisedEngine.Method, 'transform'):
        embeddingVectors = self.unSupervisedEngine.Method.transform(manifoldValues)
      elif hasattr(self.unSupervisedEngine.Method, 'fit_transform'):
        embeddingVectors = self.unSupervisedEngine.Method.fit_transform(manifoldValues)

      if hasattr(self.unSupervisedEngine, 'reconstructionError_'):
        reconstructionError = self.unSupervisedEngine.reconstructionError_

      ## information stored on a per point basis, so no need to use a solution
      ## export. Manifold methods do not give us a global transformation
      ## matrix.
      for i in range(len(embeddingVectors[0, :])):
        newColumnName = self.labelFeature + str(i + 1)
        outputDict['output'][newColumnName] =  embeddingVectors[:, i]

    elif 'decomposition' == self.unSupervisedEngine.SKLtype:
      decompositionValues = self.unSupervisedEngine.normValues

      if hasattr(self.unSupervisedEngine, 'noComponents_'):
        noComponents = self.unSupervisedEngine.noComponents_

      if hasattr(self.unSupervisedEngine, 'components_'):
        components = self.unSupervisedEngine.components_

      if hasattr(self.unSupervisedEngine, 'explainedVarianceRatio_'):
        explainedVarianceRatio = self.unSupervisedEngine.explainedVarianceRatio_

      ## SCORE method does not work for SciKit Learn 0.14
      # if hasattr(self.unSupervisedEngine.Method, 'score'):
      #   score = self.unSupervisedEngine.Method.score(decompositionValues)
      if   'transform'     in dir(self.unSupervisedEngine.Method):
        transformedData = self.unSupervisedEngine.Method.transform(decompositionValues)
      elif 'fit_transform' in dir(self.unSupervisedEngine.Method):
        transformedData = self.unSupervisedEngine.Method.fit_transform(decompositionValues)

      ## information stored on a per point basis
      for i in range(noComponents):
        newColumnName = self.labelFeature + str(i + 1)
        outputDict['output'][newColumnName] =  transformedData[:, i]

      if self.solutionExport is not None:
        ## Get the transformation matrix and push it to a SolutionExport
        ## data object.
        ## Can I be sure of the order of dimensions in the features dict, is
        ## the same order as the data held in the UnSupervisedLearning object?
        for row,values in enumerate(components):
          self.solutionExport.updateInputValue(self.labelFeature, row+1)
          for col,value in zip(self.unSupervisedEngine.features.keys(),values):
            self.solutionExport.updateOutputValue(col,value)

          self.solutionExport.updateOutputValue('ExplainedVarianceRatio',explainedVarianceRatio[row])
    return outputDict


  def __runTemporalSciKitLearn(self, Input):
    """
      This method executes the postprocessor action. In this case it loads the
      results to specified dataObject.  This is for temporalSciKitLearn
      @ In, Input, dict, dictionary of data to process
      @ Out, outputDict, dict, dictionary containing the post-processed results
    """

    outputDict = {}
    self.unSupervisedEngine.features = Input['Features']
    self.unSupervisedEngine.pivotVariable = self.pivotVariable

    if not self.unSupervisedEngine.amITrained:
      self.unSupervisedEngine.train(Input['Features'])
    self.unSupervisedEngine.confidence()
    outputDict['output'] = {}
    numberOfHistoryStep = self.unSupervisedEngine.numberOfHistoryStep
    numberOfSample = self.unSupervisedEngine.numberOfSample

    if 'cluster' == self.unSupervisedEngine.SKLtype:
      if 'labels' in self.unSupervisedEngine.outputDict.keys():
        labels = np.zeros(shape=(numberOfSample,numberOfHistoryStep))
        for t in range(numberOfHistoryStep):
          labels[:,t] = self.unSupervisedEngine.outputDict['labels'][t]
        outputDict['output'][self.labelFeature] = labels

      ## SKL will always enumerate cluster centers starting from zero, if this
      ## is violated, then the indexing below will break.
      if 'clusterCentersIndices' in self.unSupervisedEngine.outputDict.keys():
        clusterCentersIndices = self.unSupervisedEngine.outputDict['clusterCentersIndices']

      if 'clusterCenters' in self.unSupervisedEngine.outputDict.keys():
        clusterCenters = self.unSupervisedEngine.outputDict['clusterCenters']
        # Output cluster centroid to solutionExport
        if self.solutionExport is not None:
          ## We will process each cluster in turn
          for clusterIdx in xrange(int(np.max(labels))+1):
            ## First store the label as the input for this cluster
            self.solutionExport.updateInputValue(self.labelFeature,clusterIdx)

            ## The time series will be the first output
            ## TODO: Ensure user requests this
            self.solutionExport.updateOutputValue(self.pivotParameter, self.pivotVariable)

            ## Now we will process each feature available
            ## TODO: Ensure user requests each of these
            for featureIdx, feat in enumerate(self.unSupervisedEngine.features):
              ## We will go through the time series and find every instance
              ## where this cluster exists, if it does not, then we put a NaN
              ## to signal that the information is missing for this timestep
              timeSeries = np.zeros(numberOfHistoryStep)

              for timeIdx in range(numberOfHistoryStep):
                ## Here we use the assumption that SKL provides clusters that
                ## are integer values beginning at zero, which make for nice
                ## indexes with no need to add another layer of obfuscation
                if clusterIdx in clusterCentersIndices[timeIdx]:
                  loc = clusterCentersIndices[timeIdx].index(clusterIdx)
                  timeSeries[timeIdx] = self.unSupervisedEngine.outputDict['clusterCenters'][timeIdx][loc,featureIdx]
                else:
                  timeSeries[timeIdx] = np.nan

              ## In summary, for each feature, we fill a temporary array and
              ## stuff it into the solutionExport, one question is how do we
              ## tell it which item we are exporting? I am assuming that if
              ## I add an input, then I need to do the corresponding
              ## updateOutputValue to associate everything with it? Once I
              ## call updateInputValue again, it will move the pointer? This
              ## needs verified
              self.solutionExport.updateOutputValue(feat, timeSeries)

      if 'inertia' in self.unSupervisedEngine.outputDict.keys():
        inertia = self.unSupervisedEngine.outputDict['inertia']

    elif 'mixture' == self.unSupervisedEngine.SKLtype:
      if 'labels' in self.unSupervisedEngine.outputDict.keys():
        labels = np.zeros(shape=(numberOfSample,numberOfHistoryStep))
        for t in range(numberOfHistoryStep):
          labels[:,t] = self.unSupervisedEngine.outputDict['labels'][t]
        outputDict['output'][self.labelFeature] = labels

      if 'covars' in self.unSupervisedEngine.outputDict.keys():
        mixtureCovars = self.unSupervisedEngine.outputDict['covars']
      else:
        mixtureCovars = None

      if 'precs' in self.unSupervisedEngine.outputDict.keys():
        mixturePrecs = self.unSupervisedEngine.outputDict['precs']
      else:
        mixturePrecs = None

      if 'componentMeanIndices' in self.unSupervisedEngine.outputDict.keys():
        componentMeanIndices = self.unSupervisedEngine.outputDict['componentMeanIndices']
      else:
        componentMeanIndices = None

      if 'means' in self.unSupervisedEngine.outputDict.keys():
        mixtureMeans = self.unSupervisedEngine.outputDict['means']
      else:
        mixtureMeans = None

      # Output cluster centroid to solutionExport
      if self.solutionExport is not None:
        ## We will process each cluster in turn
        for clusterIdx in xrange(int(np.max(componentMeanIndices.values()))+1):
          ## First store the label as the input for this cluster
          self.solutionExport.updateInputValue(self.labelFeature,clusterIdx)

          ## The time series will be the first output
          ## TODO: Ensure user requests this
          self.solutionExport.updateOutputValue(self.pivotParameter, self.pivotVariable)

          ## Now we will process each feature available
          ## TODO: Ensure user requests each of these
          if mixtureMeans is not None:
            for featureIdx, feat in enumerate(self.unSupervisedEngine.features):
              ## We will go through the time series and find every instance
              ## where this cluster exists, if it does not, then we put a NaN
              ## to signal that the information is missing for this timestep
              timeSeries = np.zeros(numberOfHistoryStep)

              for timeIdx in range(numberOfHistoryStep):
                loc = componentMeanIndices[timeIdx].index(clusterIdx)
                timeSeries[timeIdx] = mixtureMeans[timeIdx][loc,featureIdx]

              ## In summary, for each feature, we fill a temporary array and
              ## stuff it into the solutionExport, one question is how do we
              ## tell it which item we are exporting? I am assuming that if
              ## I add an input, then I need to do the corresponding
              ## updateOutputValue to associate everything with it? Once I
              ## call updateInputValue again, it will move the pointer? This
              ## needs verified
              self.solutionExport.updateOutputValue(feat, timeSeries)

          ## You may also want to output the covariances of each pair of
          ## dimensions as well
          if mixtureCovars is not None:
            for i,row in enumerate(self.unSupervisedEngine.features.keys()):
              for joffset,col in enumerate(self.unSupervisedEngine.features.keys()[i:]):
                j = i+joffset
                timeSeries = np.zeros(numberOfHistoryStep)
                for timeIdx in range(numberOfHistoryStep):
                  loc = componentMeanIndices[timeIdx].index(clusterIdx)
                  timeSeries[timeIdx] = mixtureCovars[timeIdx][loc][i,j]
                self.solutionExport.updateOutputValue('cov_'+str(row)+'_'+str(col),timeSeries)

    elif 'manifold' == self.unSupervisedEngine.SKLtype:
      noComponents = self.unSupervisedEngine.outputDict['noComponents'][0]

      if 'embeddingVectors_' in self.unSupervisedEngine.outputDict.keys():
        embeddingVectors = self.unSupervisedEngine.outputDict['embeddingVectors_']

      if 'reconstructionError_' in self.unSupervisedEngine.outputDict.keys():
        reconstructionError = self.unSupervisedEngine.outputDict['reconstructionError_']

      for i in range(noComponents):
        ## Looking at the lines between the initialization of
        ## outputDict['output'] and here, how is this ever possible? I don't
        ## think the if is necessary here.
        # if self.name+'EmbeddingVector' + str(i + 1) not in outputDict['output'].keys():
        outputDict['output'][self.name+'EmbeddingVector' + str(i + 1)] = np.zeros(shape=(numberOfSample,numberOfHistoryStep))

        ## Shouldn't this only happen if embeddingVectors is set above?
        for t in range(numberOfHistoryStep):
          outputDict['output'][self.name+'EmbeddingVector' + str(i + 1)][:,t] =  embeddingVectors[t][:, i]

    elif 'decomposition' == self.unSupervisedEngine.SKLtype:
      decompositionValues = self.unSupervisedEngine.normValues

      noComponents = self.unSupervisedEngine.outputDict['noComponents'][0]

      if 'components' in self.unSupervisedEngine.outputDict.keys():
        components = self.unSupervisedEngine.outputDict['components']
      else:
        components = None

      if 'transformedData' in self.unSupervisedEngine.outputDict.keys():
        transformedData = self.unSupervisedEngine.outputDict['transformedData']
      else:
        transformedData = None

      if 'explainedVarianceRatio' in self.unSupervisedEngine.outputDict.keys():
        explainedVarianceRatio = self.unSupervisedEngine.outputDict['explainedVarianceRatio']
      else:
        explainedVarianceRatio = None

      for i in range(noComponents):
        ## Looking at the lines between the initialization of
        ## outputDict['output'] and here, how is this ever possible? I don't
        ## think the if is necessary here.
        # if self.name+'PCAComponent' + str(i + 1) not in outputDict['output'].keys():
        outputDict['output'][self.name+'PCAComponent' + str(i + 1)] = np.zeros(shape=(numberOfSample,numberOfHistoryStep))


        if transformedData is not None:
          for t in range(numberOfHistoryStep):
            outputDict['output'][self.name+'PCAComponent' + str(i + 1)][:,t] = transformedData[t][:, i]


      if self.solutionExport is not None and components is not None:
        ## Get the transformation matrix and push it to a SolutionExport
        ## data object.
        ## Can I be sure of the order of dimensions in the features dict, is
        ## the same order as the data held in the UnSupervisedLearning object?
        for row in range(noComponents):
          self.solutionExport.updateInputValue('component', row+1)
          self.solutionExport.updateOutputValue(self.pivotParameter, self.pivotVariable)
          for i,col in enumerate(self.unSupervisedEngine.features.keys()):
            timeSeries = np.zeros(numberOfHistoryStep)
            for timeIdx in range(numberOfHistoryStep):
              timeSeries[timeIdx] = components[timeIdx][row][i]
            self.solutionExport.updateOutputValue(col,timeSeries)
          if explainedVarianceRatio is not None:
            timeSeries = np.zeros(numberOfHistoryStep)
            for timeIdx in range(numberOfHistoryStep):
              timeSeries[timeIdx] = explainedVarianceRatio[timeIdx][row]
            self.solutionExport.updateOutputValue('ExplainedVarianceRatio',timeSeries)

    else:
      self.raiseAnError(IOError,'%s has not yet implemented.' % self.unSupervisedEngine.SKLtype)

    return outputDict
#
#
#
#
class RavenOutput(BasePostProcessor):
  """
    This postprocessor collects the outputs of RAVEN runs (XML format) and turns entries into a PointSet
    Someday maybe it should do history sets too.
  """
  def __init__(self, messageHandler):
    """
      Constructor
      @ In, messageHandler, MessageHandler, message handler object
      @ Out, None
    """
    BasePostProcessor.__init__(self, messageHandler)
    self.printTag = 'POSTPROCESSOR RAVENOUTPUT'
    self.IDType = 'int'
    self.files = {}
      # keyed by ID, which gets you to... (self.files[ID])
      #   name: RAVEN name for file (from input)
      #   fileObject: FileObject
      #   paths: {varName:'path|through|xml|to|var'}
    self.dynamic = False #if true, reading in pivot as input and values as outputs

  def initialize(self,runInfo,inputs,initDict):
    """
      Method to initialize pp
      @ In, runInfo, dict, dictionary of run info (e.g. working dir, etc)
      @ In, inputs, list, list of inputs
      @ In, initDict, dict, dictionary with initialization options
      @ Out, None
    """
    BasePostProcessor.initialize(self, runInfo, inputs, initDict)
    #assign File objects to their proper place
    for id,fileDict in self.files.items():
      found = False
      for i,input in enumerate(inputs):
        #skip things that aren't files
        if not isinstance(input,Files.File):
          continue
        #assign pointer to file object if match found
        if input.name == fileDict['name']:
          self.files[id]['fileObject'] = input
          found = True
          break
      if not found:
        self.raiseAnError(IOError,'Did not find file named "%s" among the Step inputs!' % (input.name))

  def _localReadMoreXML(self,xmlNode):
    """
      Function to read the portion of the xml input that belongs to this specialized class
      and initialize some stuff based on the inputs got
      @ In, xmlNode, xml.etree.Element, Xml element node
      @ Out, None
    """
    #check if in dynamic mode; default is False
    dynamicNode = xmlNode.find('dynamic')
    if dynamicNode is not None:
      #could specify as true/false or just have the node present
      text = dynamicNode.text
      if text is not None:
        if text not in utils.stringsThatMeanFalse():
          self.dynamic = True
      else:
        self.dynamic = True
    numberOfSources = 0
    for child in xmlNode:
      #if dynamic, accept a single file as <File ID="1" name="myOut.xml">
      #if not dynamic, accept a list of files
      if child.tag == 'File':
        numberOfSources += 1
        if 'name' not in child.attrib.keys():
          self.raiseAnError(IOError,'Each "File" must have an associated "name"; missing for',child.tag,child.text)
        #make sure you provide an ID and a file name
        if 'ID' not in child.attrib.keys():
          id = 0
          while id in self.files.keys():
            id += 1
          self.raiseAWarning(IOError,'Each "File" entry must have an associated "ID"; missing for',child.tag,child.attrib['name'],'so ID is set to',id)
        else:
          #assure ID is a number, since it's going into a data object
          id = child.attrib['ID']
          try:
            id = float(id)
          except ValueError:
            self.raiseAnError(IOError,'ID for "'+child.text+'" is not a valid number:',id)
          #if already used, raise an error
          if id in self.files.keys():
            self.raiseAnError(IOError,'Multiple File nodes have the same ID:',child.attrib('ID'))
        #store id,filename pair
        self.files[id] = {'name':child.attrib['name'].strip(), 'fileObject':None, 'paths':{}}
        #user provides loading information as <output name="variablename">ans|pearson|x</output>
        for cchild in child:
          if cchild.tag == 'output':
            #make sure you provide a label for this data array
            if 'name' not in cchild.attrib.keys():
              self.raiseAnError(IOError,'Must specify a "name" for each "output" block!  Missing for:',cchild.text)
            varName = cchild.attrib['name'].strip()
            if varName in self.files[id]['paths'].keys():
              self.raiseAnError(IOError,'Multiple "output" blocks for "%s" have the same "name":' %self.files[id]['name'],varName)
            self.files[id]['paths'][varName] = cchild.text.strip()
    #if dynamic, only one File can be specified currently; to fix this, how do you handle different-lengthed times in same data object?
    if self.dynamic and numberOfSources > 1:
      self.raiseAnError(IOError,'For Dynamic reading, only one "File" node can be specified!  Got',numberOfSources,'nodes.')
    # check there are entries for each
    if len(self.files)<1:
      self.raiseAWarning('No files were specified to read from!  Nothing will be done...')
    # if no outputs listed, remove file from list and warn
    toRemove=[]
    for id,fileDict in self.files.items():
      if len(fileDict['paths'])<1:
        self.raiseAWarning('No outputs were specified for File with ID "%s"!  No extraction will be performed for this file...' %str(id))
        toRemove.append(id)
    for rem in toRemove:
      del self.files[id]

  def run(self, inputIn):
    """
      This method executes the postprocessor action.
      @ In, inputIn, dict, dictionary of data to process
      @ Out, outputDict, dict, dictionary containing the post-processed results
    """
    # outputs are realizations that will got into data object
    outputDict={'realizations':[]}
    if self.dynamic:
      #outputs are basically a point set with pivot as input and requested XML path entries as output
      fileName = self.files.values()[0]['fileObject'].getAbsFile()
      root,_ = xmlUtils.loadToTree(fileName)
      #determine the pivot parameter
      pivot = root[0].tag
      numPivotSteps = len(root)
      #read from each iterative pivot step
      for p,pivotStep in enumerate(root):
        realization = {'inputs':{},'outputs':{},'metadata':{'loadedFromRavenFile':fileName}}
        realization['inputs'][pivot] = float(pivotStep.attrib['value'])
        for name,path in self.files.values()[0]['paths'].items():
          desiredNode = self._readPath(pivotStep,path,fileName)
          realization['outputs'][name] = float(desiredNode.text)
        outputDict['realizations'].append(realization)
    else:
      # each ID results in a realization for the requested attributes
      for id,fileDict in self.files.items():
        realization = {'inputs':{'ID':id},'outputs':{},'metadata':{'loadedFromRavenFile':str(fileDict['fileObject'])}}
        for varName,path in fileDict['paths'].items():
          #read the value from the file's XML
          root,_ = xmlUtils.loadToTree(fileDict['fileObject'].getAbsFile())
          desiredNode = self._readPath(root,path,fileDict['fileObject'].getAbsFile())
          realization['outputs'][varName] = float(desiredNode.text)
        outputDict['realizations'].append(realization)
    return outputDict

  def collectOutput(self, finishedJob, output):
    """
      Function to place all of the computed data into the output object
      @ In, finishedJob, JobHandler External or Internal instance, A JobHandler object that is in charge of running this post-processor
      @ In, output, dataObjects, The object where we want to place our computed results
      @ Out, None
    """
    if finishedJob.getEvaluation() == -1: self.raiseAnError(RuntimeError, 'No available Output to collect (Run probably is not finished yet)')
    realizations = finishedJob.getEvaluation()[1]['realizations']
    for real in realizations:
      for key in output.getParaKeys('inputs'):
        output.updateInputValue(key,real['inputs'][key])
      for key in output.getParaKeys('outputs'):
        output.updateOutputValue(key,real['outputs'][key])
      for key,val in real['metadata'].items():
        output.updateMetadata(key,val)

  def _readPath(self,root,inpPath,fileName):
    """
      Reads in values from XML tree.
      @ In, root, xml.etree.ElementTree.Element, node to start from
      @ In, inPath, string, |-separated list defining path from root (not including root)
      @ In, fileName, string, used in error
      @ Out, desiredNode, xml.etree.ElementTree.Element, desired node
    """
    #improve path format
    path = '|'.join(c.strip() for c in inpPath.strip().split('|'))
    desiredNode = xmlUtils.findPath(root,path)
    if desiredNode is None:
      self.raiseAnError(RuntimeError,'Did not find "%s|%s" in file "%s"' %(root.tag,path,fileName))
    return desiredNode





"""
 Interface Dictionary (factory) (private)
"""
__base = 'PostProcessor'
__interFaceDict = {}
__interFaceDict['SafestPoint'              ] = SafestPoint
__interFaceDict['LimitSurfaceIntegral'     ] = LimitSurfaceIntegral
__interFaceDict['BasicStatistics'          ] = BasicStatistics
__interFaceDict['InterfacedPostProcessor'  ] = InterfacedPostProcessor
__interFaceDict['LimitSurface'             ] = LimitSurface
__interFaceDict['ComparisonStatistics'     ] = ComparisonStatistics
__interFaceDict['External'                 ] = ExternalPostProcessor
try:
  __interFaceDict['TopologicalDecomposition' ] = QTopologicalDecomposition
except NameError:
  __interFaceDict['TopologicalDecomposition' ] = TopologicalDecomposition
__interFaceDict['DataMining'               ] = DataMining
__interFaceDict['ImportanceRank'           ] = ImportanceRank
__interFaceDict['RavenOutput'              ] = RavenOutput
__knownTypes = __interFaceDict.keys()

def knownTypes():
  """
    Return the known types
    @ In, None
    @ Out, __knownTypes, list, list of known types
  """
  return __knownTypes

def returnInstance(Type, caller):
  """
    function used to generate a Sampler class
    @ In, Type, string, Sampler type
    @ Out, returnInstance, instance, Instance of the Specialized Sampler class
  """
  try: return __interFaceDict[Type](caller.messageHandler)
  except KeyError: caller.raiseAnError(NameError, 'not known ' + __base + ' type ' + Type)<|MERGE_RESOLUTION|>--- conflicted
+++ resolved
@@ -1701,17 +1701,8 @@
       @ In, output, dataObjects, The object where we want to place our computed results
       @ Out, None
     """
-<<<<<<< HEAD
-    #parameterSet = list(set(list(self.parameters['targets'])))
-    # TODO FIXME
-    if finishedJob.returnEvaluation() == -1: self.raiseAnError(RuntimeError, ' No available Output to collect (run possibly not finished yet)')
+    if finishedJob.getEvaluation() == -1: self.raiseAnError(RuntimeError, ' No available Output to collect (run possibly not finished yet)')
     outputDictionary = finishedJob.returnEvaluation()[1]
-=======
-    # output
-    parameterSet = list(set(list(self.parameters['targets'])))
-    if finishedJob.getEvaluation() == -1: self.raiseAnError(RuntimeError, ' No available Output to collect (Run probably is not finished yet)')
-    outputDictionary = finishedJob.getEvaluation()[1]
->>>>>>> 0292868d
     methodToTest = []
     for key in self.methodsToRun:
       if key not in self.acceptedCalcParam: methodToTest.append(key)
