--- conflicted
+++ resolved
@@ -27,11 +27,7 @@
 from utils import mathUtils
 
 # in general, we will use Crow for now, but let's make it easy to switch just in case it is helpfull eventually.
-<<<<<<< HEAD
-# Numoy stochastic environment can not pass the test as this point
-=======
 # Numpy stochastic environment can not pass the test as this point
->>>>>>> 5c509111
 stochasticEnv = 'crow'
 #stochasticEnv = 'numpy'
 
