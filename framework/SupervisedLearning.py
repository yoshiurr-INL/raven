--- conflicted
+++ resolved
@@ -647,13 +647,8 @@
   ROMtype         = 'NDinvDistWeight'
   def __init__(self,**kwargs):
     NDinterpolatorRom.__init__(self,**kwargs)
-<<<<<<< HEAD
     self.printTag = 'ND-INVERSEWEIGHT ROM'
     if not 'p' in self.initOptionDict.keys(): self.raiseAnError(IOError,self,'the <p> parameter must be provided in order to use NDinvDistWeigth as ROM!!!!')
-=======
-    self.printTag = utils.returnPrintTag('ND-INVERSEWEIGHT ROM')
-    if not 'p' in self.initOptionDict.keys(): utils.raiseAnError(IOError,self,'the <p> parameter must be provided in order to use NDinvDistWeight as ROM!!!!')
->>>>>>> 9d9ab705
     self.interpolator = interpolationND.InverseDistanceWeighting(float(self.initOptionDict['p']))
 
   def __resetLocal__(self):
