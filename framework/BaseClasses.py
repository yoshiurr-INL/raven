'''
Created on Mar 16, 2013
@author: crisr
'''
from __future__ import division, print_function, unicode_literals, absolute_import
import warnings
warnings.simplefilter('default',DeprecationWarning)
#External Modules------------------------------------------------------------------------------------
import abc
#External Modules End--------------------------------------------------------------------------------

#Internal Modules------------------------------------------------------------------------------------
import utils
import MessageHandler
#Internal Modules End--------------------------------------------------------------------------------

class BaseType(MessageHandler.MessageUser):
  '''this is the base class for each general type used by the simulation'''
  def __init__(self):
<<<<<<< HEAD
    self.name             = ''                  # name of this istance (alias)
    self.type             = type(self).__name__ # specific type within this class
    self.debug            = False               # set up the debug status of the code
    self.globalAttributes = {}                  # this is a dictionary that contains parameters that are set at the level of the base classes defining the types
    self._knownAttribute  = []                  # this is a list of strings representing the allowed attribute in the xml input for the class
    self._knownAttribute += ['name','debug']
    self.printTag         = utils.returnPrintTag(type(self).__name__)
=======
    self.name             = ''      # name of this istance (alias)
    self.type             = ''      # specific type within this class
    self.globalAttributes = {}      #this is a dictionary that contains parameters that are set at the level of the base classes defining the types
    self._knownAttribute  = []      #this is a list of strings representing the allowed attribute in the xml input for the class
    self._knownAttribute += ['name','localVerbosity']
    self.printTag         = 'BaseType'
    self.messageHandler   = None    # message handling object
    self.localVerbosity   = None    # local verbosity value
>>>>>>> 31f49ba5

  def readXML(self,xmlNode,messageHandler,globalAttributes=None):
    '''
    provide a basic reading capability from the xml input file for what is common to all types in the simulation than calls _readMoreXML
    that needs to be overloaded and used as API. Each type supported by the simulation should have: name (xml attribute), type (xml tag)
    '''
    self.setMessageHandler(messageHandler)
    if 'name' in xmlNode.attrib.keys(): self.name = xmlNode.attrib['name']
    else: self.raiseAnError(IOError,'not found name for a '+self.__class__.__name__)
    self.type     = xmlNode.tag
    if self.globalAttributes!= None: self.globalAttributes = globalAttributes
    if 'verbosity' in xmlNode.attrib.keys():
      self.localVerbosity = xmlNode.attrib['verbosity']
    self._readMoreXML(xmlNode)
    self.raiseAMessage('------Reading Completed for:',verbosity='debug')
    self.printMe(self.localVerbosity)

  def _readMoreXML(self,xmlNode):
    '''method to be overloaded to collect the additional input'''
    pass

  def setMessageHandler(self,handler):
    self.messageHandler = handler

  def whoAreYou(self):
    '''This is a generic interface that will return the type and name of any class that inherits this base class plus all the inherited classes'''
    tempDict          = {}
    tempDict['Class'] = '{0:15}'.format(self.__class__.__name__) +' from '+' '.join([str(base) for base in self.__class__.__bases__])
    tempDict['Type' ] = self.type
    tempDict['Name' ] = self.name
    return tempDict

  def myInitializzationParams(self):
    '''
    this is a generic interface that will return the name and value of the initialization parameters of any class that inherits this base class.
    In reality it is just empty and will fill the dictionary calling addInitParams that is the function to be overloaded used as API
    '''
    tempDict = {}
    self.addInitParams(tempDict)
    return tempDict

  def addInitParams(self,originalDict):
    '''function to be overloaded to inject the name and values of the initial parameters'''
    pass

  def myCurrentSetting(self):
    '''
    this is a generic interface that will return the name and value of the parameters that change during the simulation of any class that inherits this base class.
    In reality it is just empty and will fill the dictionary calling addCurrentSetting that is the function to be overloaded used as API
    '''
    tempDict = {}
    self.addCurrentSetting(tempDict)
    return tempDict

  def addCurrentSetting(self,originalDict):
    '''function to be overloaded to inject the name and values of the parameters that might change during the simulation'''
    pass

  def printMe(self,verbosity=None):
    '''
    This is a generic interface that will print all the info for
    the instance of an object that inherit this class
    '''
    if verbosity==None: verbosity = self.getLocalVerbosity()
    tempDict = self.whoAreYou()
    for key in tempDict.keys(): self.raiseAMessage('{0:15}: {1}'.format(key,str(tempDict[key])),verbosity=verbosity)
    tempDict = self.myInitializzationParams()
    self.raiseAMessage('Initialization Parameters:')
    for key in tempDict.keys(): self.raiseAMessage('{0:15}: {1}'.format(key,str(tempDict[key])),verbosity=verbosity)
    tempDict = self.myCurrentSetting()
<<<<<<< HEAD
    utils.raiseAMessage(self,'Current Setting:')
    for key in tempDict.keys(): utils.raiseAMessage('BASECLASSES','{0:15}: {1}'.format(key,str(tempDict[key])))
=======
    self.raiseAMessage('Current Setting:')
    for key in tempDict.keys(): self.raiseAMessage('{0:15}: {1}'.format(key,str(tempDict[key])),verbosity=verbosity)
>>>>>>> 31f49ba5
<|MERGE_RESOLUTION|>--- conflicted
+++ resolved
@@ -17,24 +17,14 @@
 class BaseType(MessageHandler.MessageUser):
   '''this is the base class for each general type used by the simulation'''
   def __init__(self):
-<<<<<<< HEAD
     self.name             = ''                  # name of this istance (alias)
     self.type             = type(self).__name__ # specific type within this class
-    self.debug            = False               # set up the debug status of the code
     self.globalAttributes = {}                  # this is a dictionary that contains parameters that are set at the level of the base classes defining the types
     self._knownAttribute  = []                  # this is a list of strings representing the allowed attribute in the xml input for the class
-    self._knownAttribute += ['name','debug']
+    self._knownAttribute += ['name','localVerbosity']
     self.printTag         = utils.returnPrintTag(type(self).__name__)
-=======
-    self.name             = ''      # name of this istance (alias)
-    self.type             = ''      # specific type within this class
-    self.globalAttributes = {}      #this is a dictionary that contains parameters that are set at the level of the base classes defining the types
-    self._knownAttribute  = []      #this is a list of strings representing the allowed attribute in the xml input for the class
-    self._knownAttribute += ['name','localVerbosity']
-    self.printTag         = 'BaseType'
-    self.messageHandler   = None    # message handling object
-    self.localVerbosity   = None    # local verbosity value
->>>>>>> 31f49ba5
+    self.messageHandler   = None                # message handling object
+    self.localVerbosity   = None                # local verbosity value
 
   def readXML(self,xmlNode,messageHandler,globalAttributes=None):
     '''
@@ -105,10 +95,5 @@
     self.raiseAMessage('Initialization Parameters:')
     for key in tempDict.keys(): self.raiseAMessage('{0:15}: {1}'.format(key,str(tempDict[key])),verbosity=verbosity)
     tempDict = self.myCurrentSetting()
-<<<<<<< HEAD
-    utils.raiseAMessage(self,'Current Setting:')
-    for key in tempDict.keys(): utils.raiseAMessage('BASECLASSES','{0:15}: {1}'.format(key,str(tempDict[key])))
-=======
     self.raiseAMessage('Current Setting:')
-    for key in tempDict.keys(): self.raiseAMessage('{0:15}: {1}'.format(key,str(tempDict[key])),verbosity=verbosity)
->>>>>>> 31f49ba5
+    for key in tempDict.keys(): self.raiseAMessage('{0:15}: {1}'.format(key,str(tempDict[key])),verbosity=verbosity)