%
% This is an example LaTeX file which uses the SANDreport class file.
% It shows how a SAND report should be formatted, what sections and
% elements it should contain, and how to use the SANDreport class.
% It uses the LaTeX article class, but not the strict option.
% ItINLreport uses .eps logos and files to show how pdflatex can be used
%
% Get the latest version of the class file and more at
%    http://www.cs.sandia.gov/~rolf/SANDreport
%
% This file and the SANDreport.cls file are based on information
% contained in "Guide to Preparing {SAND} Reports", Sand98-0730, edited
% by Tamara K. Locke, and the newer "Guide to Preparing SAND Reports and
% Other Communication Products", SAND2002-2068P.
% Please send corrections and suggestions for improvements to
% Rolf Riesen, Org. 9223, MS 1110, rolf@cs.sandia.gov
%
\documentclass[pdf,12pt]{INLreport}
% pslatex is really old (1994).  It attempts to merge the times and mathptm packages.
% My opinion is that it produces a really bad looking math font.  So why are we using it?
% If you just want to change the text font, you should just \usepackage{times}.
% \usepackage{pslatex}
\usepackage{times}
\usepackage[FIGBOTCAP,normal,bf,tight]{subfigure}
\usepackage{amsmath}
\usepackage{amssymb}
\usepackage{pifont}
\usepackage{enumerate}
\usepackage{listings}
\usepackage{fullpage}
\usepackage{xcolor}          % Using xcolor for more robust color specification
\usepackage{ifthen}          % For simple checking in newcommand blocks
<<<<<<< HEAD
\usepackage{authblk}         % For making the author list look prettier
=======
%\usepackage{authblk}         % For making the author list look prettier
%\renewcommand\Authsep{,~\,}
>>>>>>> d6631182

% Custom colors
\definecolor{deepblue}{rgb}{0,0,0.5}
\definecolor{deepred}{rgb}{0.6,0,0}
\definecolor{deepgreen}{rgb}{0,0.5,0}
\definecolor{forestgreen}{RGB}{34,139,34}
\definecolor{orangered}{RGB}{239,134,64}
\definecolor{darkblue}{rgb}{0.0,0.0,0.6}
\definecolor{gray}{rgb}{0.4,0.4,0.4}

\lstset {
  basicstyle=\ttfamily,
  frame=single
}

\setcounter{secnumdepth}{5}
\lstdefinestyle{XML} {
    language=XML,
    extendedchars=true, 
    breaklines=true,
    breakatwhitespace=true,
%    emph={name,dim,interactive,overwrite},
    emphstyle=\color{red},
    basicstyle=\ttfamily,
%    columns=fullflexible,
    commentstyle=\color{gray}\upshape,
    morestring=[b]",
    morecomment=[s]{<?}{?>},
    morecomment=[s][\color{forestgreen}]{<!--}{-->},
    keywordstyle=\color{cyan},
    stringstyle=\ttfamily\color{black},
    tagstyle=\color{darkblue}\bf\ttfamily,
    morekeywords={name},
%    morekeywords={name,attribute,source,variables,version,type,release,x,z,y,xlabel,ylabel,how,text,param1,param2,color,label},
}

\usepackage{titlesec}
\newcommand{\sectionbreak}{\clearpage}
\setcounter{secnumdepth}{4}

%\titleformat{\paragraph}
%{\normalfont\normalsize\bfseries}{\theparagraph}{1em}{}
%\titlespacing*{\paragraph}
%{0pt}{3.25ex plus 1ex minus .2ex}{1.5ex plus .2ex}

%%%%%%%% Begin comands definition to input python code into document
\usepackage[utf8]{inputenc}

% Default fixed font does not support bold face
\DeclareFixedFont{\ttb}{T1}{txtt}{bx}{n}{9} % for bold
\DeclareFixedFont{\ttm}{T1}{txtt}{m}{n}{9}  % for normal

\usepackage{listings}

% Python style for highlighting
\newcommand\pythonstyle{\lstset{
language=Python,
basicstyle=\ttm,
otherkeywords={self, none, return},             % Add keywords here
keywordstyle=\ttb\color{deepblue},
emph={MyClass,__init__},          % Custom highlighting
emphstyle=\ttb\color{deepred},    % Custom highlighting style
stringstyle=\color{deepgreen},
frame=tb,                         % Any extra options here
showstringspaces=false            % 
}}


% Python environment
\lstnewenvironment{python}[1][]
{
\pythonstyle
\lstset{#1}
}
{}

% Python for external files
\newcommand\pythonexternal[2][]{{
\pythonstyle
\lstinputlisting[#1]{#2}}}

\lstnewenvironment{xml}
{}
{}

% Python for inline
\newcommand\pythoninline[1]{{\pythonstyle\lstinline!#1!}}

% Named Colors for the comments below (Attempted to match git symbol colors)
\definecolor{RScolor}{HTML}{8EB361}  % Sonat (adjusted for clarity)
\definecolor{DPMcolor}{HTML}{E28B8D} % Dan
\definecolor{JCcolor}{HTML}{82A8D9}  % Josh (adjusted for clarity)
\definecolor{AAcolor}{HTML}{8D7F44}  % Andrea
\definecolor{CRcolor}{HTML}{AC39CE}  % Cristian
\definecolor{RKcolor}{HTML}{3ECC8D}  % Bob (adjusted for clarity)
\definecolor{DMcolor}{HTML}{276605}  % Diego (adjusted for clarity)
<<<<<<< HEAD
\definecolor{PTcolor}{HTML}{990000}  % Paul

\def\DRAFT{} % Uncomment this if you want to see the notes people have been adding
% Comment command for developers (Should only be used under active development)
\ifdefined\DRAFT
  \newcommand{\nameLabeler}[3]{\textcolor{#2}{[[#1: #3]]}}
\else
  \newcommand{\nameLabeler}[3]{}
\fi
\newcommand{\alfoa}[1] {\nameLabeler{Andrea}{AAcolor}{#1}}
\newcommand{\cristr}[1] {\nameLabeler{Cristian}{CRcolor}{#1}}
\newcommand{\mandd}[1] {\nameLabeler{Diego}{DMcolor}{#1}}
\newcommand{\maljdan}[1] {\nameLabeler{Dan}{DPMcolor}{#1}}
\newcommand{\cogljj}[1] {\nameLabeler{Josh}{JCcolor}{#1}}
\newcommand{\bobk}[1] {\nameLabeler{Bob}{RKcolor}{#1}}
\newcommand{\senrs}[1] {\nameLabeler{Sonat}{RScolor}{#1}}
\newcommand{\talbpaul}[1] {\nameLabeler{Paul}{PTcolor}{#1}}
=======
\definecolor{PTcolor}{HTML}{D10B8C}  % Paul

%\def\DRAFT{} % Uncomment this if you want to see the notes people have been adding
% Comment command for developers (Should only be used under active development)
\ifdefined\DRAFT
  \newcommand{\alfoa}[1] {\textcolor{AAcolor}{Andrea:[[#1]]}}
  \newcommand{\cristr}[1] {\textcolor{CRcolor}{Cristian:[[#1]]}}
  \newcommand{\mandd}[1] {\textcolor{DMcolor}{Diego:[[#1]]}}
  \newcommand{\maljdan}[1] {\textcolor{DPMcolor}{Dan:[[#1]]}}
  \newcommand{\cogljj}[1] {\textcolor{JCcolor}{Josh:[[#1]]}}
  \newcommand{\bobk}[1] {\textcolor{RKcolor}{Bob:[[#1]]}}
  \newcommand{\senrs}[1] {\textcolor{RScolor}{Sonat:[[#1]]}}
  \newcommand{\talbpaul}[1] {\textcolor{PTcolor}{Paul:[[#1]]}}
\else
  \newcommand{\alfoa}[1] {}
  \newcommand{\cristr}[1] {}
  \newcommand{\mandd}[1] {}
  \newcommand{\maljdan}[1] {}
  \newcommand{\cogljj}[1] {}
  \newcommand{\bobk}[1] {}
  \newcommand{\senrs}[1] {}
  \newcommand{\talbpaul}[1] {}
\fi
>>>>>>> d6631182
% Commands for making the LaTeX a bit more uniform and cleaner
\newcommand{\TODO}[1]    {\textcolor{red}{\textit{(#1)}}}
\newcommand{\xmlAttrRequired}[1] {\textcolor{red}{\textbf{\texttt{#1}}}}
\newcommand{\xmlAttr}[1] {\textcolor{cyan}{\textbf{\texttt{#1}}}}
\newcommand{\xmlNodeRequired}[1] {\textcolor{deepblue}{\textbf{\texttt{<#1>}}}}
\newcommand{\xmlNode}[1] {\textcolor{darkblue}{\textbf{\texttt{<#1>}}}}
\newcommand{\xmlString}[1] {\textcolor{black}{\textbf{\texttt{'#1'}}}}
\newcommand{\xmlDesc}[1] {\textbf{\textit{#1}}} % Maybe a misnomer, but I am
                                                % using this to detail the data
                                                % type and necessity of an XML
                                                % node or attribute,
                                                % xmlDesc = XML description
<<<<<<< HEAD
\newcommand{\default}[1]{~\\*\textit{Default: #1}}
=======
\newcommand{\default}[1]{~\\*\textit{Default=#1}}
>>>>>>> d6631182
\newcommand{\nb} {\textcolor{deepgreen}{\textbf{~\\*Note:}}~}


%%%%%%%% End comands definition to input python code into document

%\usepackage[dvips,light,first,bottomafter]{draftcopy}
%\draftcopyName{Sample, contains no OUO}{70}
%\draftcopyName{Draft}{300}

% The bm package provides \bm for bold math fonts.  Apparently
% \boldsymbol, which I used to always use, is now considered
% obsolete.  Also, \boldsymbol doesn't even seem to work with
% the fonts used in this particular document...
\usepackage{bm}

% Define tensors to be in bold math font.
\newcommand{\tensor}[1]{{\bm{#1}}}

% Override the formatting used by \vec.  Instead of a little arrow
% over the letter, this creates a bold character.
\renewcommand{\vec}{\bm}

% Define unit vector notation.  If you don't override the
% behavior of \vec, you probably want to use the second one.
\newcommand{\unit}[1]{\hat{\bm{#1}}}
% \newcommand{\unit}[1]{\hat{#1}}

% Use this to refer to a single component of a unit vector.
\newcommand{\scalarunit}[1]{\hat{#1}}

% \toprule, \midrule, \bottomrule for tables
\usepackage{booktabs}

% \llbracket, \rrbracket
\usepackage{stmaryrd}

\usepackage{hyperref}
\hypersetup{
    colorlinks,
    citecolor=black,
    filecolor=black,
    linkcolor=black,
    urlcolor=black
}

% Compress lists of citations like [33,34,35,36,37] to [33-37]
\usepackage{cite}

% If you want to relax some of the SAND98-0730 requirements, use the "relax"
% option. It adds spaces and boldface in the table of contents, and does not
% force the page layout sizes.
% e.g. \documentclass[relax,12pt]{SANDreport}
%
% You can also use the "strict" option, which applies even more of the
% SAND98-0730 guidelines. It gets rid of section numbers which are often
% useful; e.g. \documentclass[strict]{SANDreport}

% The INLreport class uses \flushbottom formatting by default (since
% it's intended to be two-sided document).  \flushbottom causes
% additional space to be inserted both before and after paragraphs so
% that no matter how much text is actually available, it fills up the
% page from top to bottom.  My feeling is that \raggedbottom looks much
% better, primarily because most people will view the report
% electronically and not in a two-sided printed format where some argue
% \raggedbottom looks worse.  If we really want to have the original
% behavior, we can comment out this line...
\raggedbottom
\setcounter{secnumdepth}{5} % show 5 levels of subsection
\setcounter{tocdepth}{5} % include 5 levels of subsection in table of contents

% ---------------------------------------------------------------------------- %
%
% Set the title, author, and date
%
\title{RAVEN User Manual}
<<<<<<< HEAD
\author{Cristian Rabiti}
\author{Andrea Alfonsi}
\author{Joshua Cogliati}
\author{Diego Mandelli}
\author{Robert Kinoshita}
\author{Sonat Sen}
\affil{Idaho National Laboratory, Idaho Falls, ID 83402}
=======
%\author{%
%\begin{tabular}{c} Author 1 \\ University1 \\ Mail1 \\ \\
%Author 3 \\ University3 \\ Mail3 \end{tabular} \and
%\begin{tabular}{c} Author 2 \\ University2 \\ Mail2 \\ \\
%Author 4 \\ University4 \\ Mail4\\
%\end{tabular} }


\author{
\textbf{\textit{Principal Investigator (PI):}}
 \\Cristian Rabiti\\ 
\textbf{\textit{Main Developers:}}  
\\Andrea Alfonsi
\\Joshua Cogliati
\\Diego Mandelli
\\Robert Kinoshita
\\Sonat Sen\\
\textbf{\textit{Contributors:}} \\Alessandro Bandini
\\Daniel P. Maljovec
\\Ivan Rinaldi
\\Paul W. Talbot}
%\author{\textbf{\textit{Main Developers:}}  \\Andrea Alfonsi}
%\author{\\Joshua Cogliati}
%\author{\\Diego Mandelli}
%\author{\\Robert Kinoshita}
%\author{\\Sonat Sen}
%
%\author{Cristian Rabiti}
%\author{Andrea Alfonsi}
%\author{Joshua Cogliati}
%\author{Diego Mandelli}
%\author{Robert Kinoshita}
%\author{Sonat Sen}
%\affil{Idaho National Laboratory, Idaho Falls, ID 83402}
>>>>>>> d6631182
%\\\{cristian.rabiti, andrea.alfonsi, joshua.cogliati, diego.mandelli, robert.kinoshita, ramazan.sen\}@inl.gov}

% There is a "Printed" date on the title page of a SAND report, so
% the generic \date should [WorkingDir:]generally be empty.
\date{}


% ---------------------------------------------------------------------------- %
% Set some things we need for SAND reports. These are mandatory
%
\SANDnum{INL/EXT-15-34123}
\SANDprintDate{January 2015}
\SANDauthor{Cristian Rabiti, Andrea Alfonsi, Joshua Cogliati, Diego Mandelli, 
Robert Kinoshita, Sonat Sen}
\SANDreleaseType{Draft Release}

% ---------------------------------------------------------------------------- %
% Include the markings required for your SAND report. The default is "Unlimited
% Release". You may have to edit the file included here, or create your own
% (see the examples provided).
%
% \include{MarkOUO} % Not needed for unlimted release reports

\def\component#1{\texttt{#1}}

% ---------------------------------------------------------------------------- %
\newcommand{\systemtau}{\tensor{\tau}_{\!\text{SUPG}}}

% ---------------------------------------------------------------------------- %
%
% Start the document
%
\begin{document}
    \maketitle

    % ------------------------------------------------------------------------ %
    % An Abstract is required for SAND reports
    %
%    \begin{abstract}
%    \input abstract
%    \end{abstract}


    % ------------------------------------------------------------------------ %
    % An Acknowledgement section is optional but important, if someone made
    % contributions or helped beyond the normal part of a work assignment.
    % Use \section* since we don't want it in the table of context
    %
%    \clearpage
%    \section*{Acknowledgment}

    

%	The format of this report is based on information found
%	in~\cite{Sand98-0730}.


    % ------------------------------------------------------------------------ %
    % The table of contents and list of figures and tables
    % Comment out \listoffigures and \listoftables if there are no
    % figures or tables. Make sure this starts on an odd numbered page
    %
    \cleardoublepage		% TOC needs to start on an odd page
    \tableofcontents
    %\listoffigures
    %\listoftables


    % ---------------------------------------------------------------------- %
    % An optional preface or Foreword
%    \clearpage
%    \section*{Preface}
%    \addcontentsline{toc}{section}{Preface}
%	Although muggles usually have only limited experience with
%	magic, and many even dispute its existence, it is worthwhile
%	to be open minded and explore the possibilities.


    % ---------------------------------------------------------------------- %
    % An optional executive summary
    %\clearpage
    %\section*{Summary}
    %\addcontentsline{toc}{section}{Summary}
    %\input{Summary.tex}
%	Once a certain level of mistrust and skepticism has
%	been overcome, magic finds many uses in todays science
%	and engineering. In this report we explain some of the
%	fundamental spells and instruments of magic and wizardry. We
%	then conclude with a few examples on how they can be used
%	in daily activities at national Laboratories.


    % ---------------------------------------------------------------------- %
    % An optional glossary. We don't want it to be numbered
%    \clearpage
%    \section*{Nomenclature}
%    \addcontentsline{toc}{section}{Nomenclature}
%    \begin{description}
%	   \item[alohomoral]
%	    spell to open locked doors and containers
%	   \item[leviosa]
%	    spell to levitate objects
%    \item[remembrall]
%	    device to alert you that you have forgotten something
%    \item[wand]
%	    device to execute spells
%    \end{description}


    % ---------------------------------------------------------------------- %
    % This is where the body of the report begins; usually with an Introduction
    %
    \SANDmain		% Start the main part of the report

\input{introduction.tex}
\input{nomenclature.tex}
\input{install.tex}
\input{HowToRun.tex}
\input{ravenStructure.tex}
\input{runInfo.tex}
\input{step.tex}
\input{ProbabilityDistributions.tex}
\input{sampler.tex}
\input{database_data.tex}
\input{functions.tex}
\input{model.tex}
\input{OutStreamSystem.tex}
\input{existing_interfaces.tex}
\input{couplingAcode.tex}


    % ---------------------------------------------------------------------- %
    % References
    %
    \clearpage
    % If hyperref is included, then \phantomsection is already defined.
    % If not, we need to define it.
    \providecommand*{\phantomsection}{}
    \phantomsection
    \addcontentsline{toc}{section}{References}
    \bibliographystyle{ieeetr}
    \bibliography{raven_user_manual}


    % ---------------------------------------------------------------------- %
    %

    % \printindex

    %\include{distribution}

\end{document}<|MERGE_RESOLUTION|>--- conflicted
+++ resolved
@@ -30,12 +30,8 @@
 \usepackage{fullpage}
 \usepackage{xcolor}          % Using xcolor for more robust color specification
 \usepackage{ifthen}          % For simple checking in newcommand blocks
-<<<<<<< HEAD
-\usepackage{authblk}         % For making the author list look prettier
-=======
 %\usepackage{authblk}         % For making the author list look prettier
 %\renewcommand\Authsep{,~\,}
->>>>>>> d6631182
 
 % Custom colors
 \definecolor{deepblue}{rgb}{0,0,0.5}
@@ -132,7 +128,6 @@
 \definecolor{CRcolor}{HTML}{AC39CE}  % Cristian
 \definecolor{RKcolor}{HTML}{3ECC8D}  % Bob (adjusted for clarity)
 \definecolor{DMcolor}{HTML}{276605}  % Diego (adjusted for clarity)
-<<<<<<< HEAD
 \definecolor{PTcolor}{HTML}{990000}  % Paul
 
 \def\DRAFT{} % Uncomment this if you want to see the notes people have been adding
@@ -150,31 +145,6 @@
 \newcommand{\bobk}[1] {\nameLabeler{Bob}{RKcolor}{#1}}
 \newcommand{\senrs}[1] {\nameLabeler{Sonat}{RScolor}{#1}}
 \newcommand{\talbpaul}[1] {\nameLabeler{Paul}{PTcolor}{#1}}
-=======
-\definecolor{PTcolor}{HTML}{D10B8C}  % Paul
-
-%\def\DRAFT{} % Uncomment this if you want to see the notes people have been adding
-% Comment command for developers (Should only be used under active development)
-\ifdefined\DRAFT
-  \newcommand{\alfoa}[1] {\textcolor{AAcolor}{Andrea:[[#1]]}}
-  \newcommand{\cristr}[1] {\textcolor{CRcolor}{Cristian:[[#1]]}}
-  \newcommand{\mandd}[1] {\textcolor{DMcolor}{Diego:[[#1]]}}
-  \newcommand{\maljdan}[1] {\textcolor{DPMcolor}{Dan:[[#1]]}}
-  \newcommand{\cogljj}[1] {\textcolor{JCcolor}{Josh:[[#1]]}}
-  \newcommand{\bobk}[1] {\textcolor{RKcolor}{Bob:[[#1]]}}
-  \newcommand{\senrs}[1] {\textcolor{RScolor}{Sonat:[[#1]]}}
-  \newcommand{\talbpaul}[1] {\textcolor{PTcolor}{Paul:[[#1]]}}
-\else
-  \newcommand{\alfoa}[1] {}
-  \newcommand{\cristr}[1] {}
-  \newcommand{\mandd}[1] {}
-  \newcommand{\maljdan}[1] {}
-  \newcommand{\cogljj}[1] {}
-  \newcommand{\bobk}[1] {}
-  \newcommand{\senrs}[1] {}
-  \newcommand{\talbpaul}[1] {}
-\fi
->>>>>>> d6631182
 % Commands for making the LaTeX a bit more uniform and cleaner
 \newcommand{\TODO}[1]    {\textcolor{red}{\textit{(#1)}}}
 \newcommand{\xmlAttrRequired}[1] {\textcolor{red}{\textbf{\texttt{#1}}}}
@@ -187,11 +157,7 @@
                                                 % type and necessity of an XML
                                                 % node or attribute,
                                                 % xmlDesc = XML description
-<<<<<<< HEAD
 \newcommand{\default}[1]{~\\*\textit{Default: #1}}
-=======
-\newcommand{\default}[1]{~\\*\textit{Default=#1}}
->>>>>>> d6631182
 \newcommand{\nb} {\textcolor{deepgreen}{\textbf{~\\*Note:}}~}
 
 
@@ -267,15 +233,6 @@
 % Set the title, author, and date
 %
 \title{RAVEN User Manual}
-<<<<<<< HEAD
-\author{Cristian Rabiti}
-\author{Andrea Alfonsi}
-\author{Joshua Cogliati}
-\author{Diego Mandelli}
-\author{Robert Kinoshita}
-\author{Sonat Sen}
-\affil{Idaho National Laboratory, Idaho Falls, ID 83402}
-=======
 %\author{%
 %\begin{tabular}{c} Author 1 \\ University1 \\ Mail1 \\ \\
 %Author 3 \\ University3 \\ Mail3 \end{tabular} \and
@@ -310,7 +267,6 @@
 %\author{Robert Kinoshita}
 %\author{Sonat Sen}
 %\affil{Idaho National Laboratory, Idaho Falls, ID 83402}
->>>>>>> d6631182
 %\\\{cristian.rabiti, andrea.alfonsi, joshua.cogliati, diego.mandelli, robert.kinoshita, ramazan.sen\}@inl.gov}
 
 % There is a "Printed" date on the title page of a SAND report, so
