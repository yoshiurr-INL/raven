<?xml version="1.0" ?>
<Simulation verbosity="debug">
  <RunInfo>
    <WorkingDir>DirichletProcessGMM</WorkingDir>
    <Sequence>sampleGen,pp1,writeOut</Sequence>
    <batchSize>100</batchSize>
  </RunInfo>

  <Files>
    <Input name="data_generator">../ClusterMoveData/data_generator.py</Input>
  </Files>

  <Distributions>
    <Uniform name="cluster">
      <lowerBound>0.0</lowerBound>
      <upperBound>2.99</upperBound>
    </Uniform>
    <Normal name="dx">
      <mean>0.0</mean>
      <sigma>0.1</sigma>
    </Normal>
    <Normal name="dy">
      <mean>0.0</mean>
      <sigma>0.1</sigma>
    </Normal>
    <Normal name="ddx">
      <mean>0.0</mean>
      <sigma>0.01</sigma>
    </Normal>
    <Normal name="ddy">
      <mean>0.0</mean>
      <sigma>0.01</sigma>
    </Normal>
  </Distributions>

  <Samplers>
    <MonteCarlo name="useless">
      <samplerInit>
        <limit>100</limit>
      </samplerInit>
      <variable name="cluster">
        <distribution>cluster</distribution>
      </variable>
      <variable name="dx">
        <distribution>dx</distribution>
      </variable>
      <variable name="dy">
        <distribution>dy</distribution>
      </variable>
      <variable name="ddx">
        <distribution>ddx</distribution>
      </variable>
      <variable name="ddy">
        <distribution>ddy</distribution>
      </variable>
    </MonteCarlo>
  </Samplers>

  <Models>
    <ExternalModel ModuleToLoad="../ClusterMoveData/data_generator" name="DataGeneratorModel" subType="">
      <variables>cluster,dx,dy,ddx,ddy,Time,x,y</variables>
    </ExternalModel>
    <PostProcessor name="DirichletProcessGMM1" subType="DataMining">
      <KDD labelFeature="labels" lib="SciKitLearn">
        <SKLtype>mixture|DPGMM</SKLtype>
        <Features>x,y</Features>
        <covariance_type>diag</covariance_type>
        <random_state>0</random_state>
        <n_components>3</n_components>
        <n_iter>10000</n_iter>
        <init_params>wc</init_params>
      </KDD>
      <pivotParameter>Time</pivotParameter>
    </PostProcessor>
  </Models>

  <Steps>
    <MultiRun name="sampleGen">
      <Input class="DataObjects" type="PointSet">inputPlaceHolder</Input>
      <Model class="Models" type="ExternalModel">DataGeneratorModel</Model>
      <Sampler class="Samplers" type="MonteCarlo">useless</Sampler>
      <Output class="DataObjects" type="HistorySet">mData</Output>
    </MultiRun>
    <PostProcess name="pp1" pauseAtEnd="True">
      <Input class="DataObjects" type="HistorySet">mData</Input>
      <Model class="Models" type="PostProcessor">DirichletProcessGMM1</Model>
      <SolutionExport class="DataObjects" type="HistorySet">clusterInfo</SolutionExport>
      <Output class="DataObjects" type="HistorySet">mData</Output>
      <Output class="OutStreams" type="Print">dummy</Output>
    </PostProcess>
    <IOStep name="writeOut" pauseAtEnd="True">
      <Input class="DataObjects" type="HistorySet">mData</Input>
      <Input class="DataObjects" type="HistorySet">clusterInfo</Input>
      <Output class="OutStreams" type="Plot">plotRawData</Output>
      <Output class="OutStreams" type="Plot">plotPPDataLabel</Output>
      <Output class="OutStreams" type="Plot">plotPPDataCentroid</Output>
      <Output class="OutStreams" type="Print">centroid</Output>
    </IOStep>
  </Steps>

  <OutStreams>
    <Print name="dummy">
      <type>csv</type>
      <source>mData</source>
    </Print>
    <Print name="centroid">
      <type>csv</type>
      <source>clusterInfo</source>
    </Print>
<<<<<<< HEAD
    <Plot dim="2" name="plotRawData" overwrite="True">
=======

    <Plot  name="plotRawData" overwrite="True" >
>>>>>>> 6ff2e71f
      <plotSettings>
        <gridSpace>2 1</gridSpace>
        <plot>
          <type>line</type>
          <x>mData|Output|Time</x>
          <y>mData|Output|x</y>
          <interpPointsX>300</interpPointsX>
          <gridLocation>
            <x>0</x>
            <y>0</y>
          </gridLocation>
          <xlabel>Time</xlabel>
          <ylabel>x</ylabel>
        </plot>
        <plot>
          <type>line</type>
          <x>mData|Output|Time</x>
          <y>mData|Output|y</y>
          <interpPointsX>300</interpPointsX>
          <gridLocation>
            <x>1</x>
            <y>0</y>
          </gridLocation>
          <xlabel>Time</xlabel>
          <ylabel>y</ylabel>
        </plot>
      </plotSettings>
      <actions>
        <how>png</how>
      </actions>
    </Plot>
<<<<<<< HEAD
    <Plot dim="2" name="plotPPDataLabel" overwrite="True">
=======
    <Plot  name="plotPPDataLabel" overwrite="True" >
>>>>>>> 6ff2e71f
      <plotSettings>
        <plot>
          <type>line</type>
          <x>mData|Output|Time</x>
          <y>mData|Output|labels</y>
          <interpPointsX>300</interpPointsX>
        </plot>
      </plotSettings>
      <actions>
        <how>png</how>
      </actions>
    </Plot>
<<<<<<< HEAD
    <Plot dim="2" name="plotPPDataCentroid" overwrite="True">
=======

    <Plot  name="plotPPDataCentroid" overwrite="True" >
>>>>>>> 6ff2e71f
      <plotSettings>
        <gridSpace>2 1</gridSpace>
        <plot>
          <type>line</type>
          <x>clusterInfo|Output|Time</x>
          <y>clusterInfo|Output|x</y>
          <interpPointsX>300</interpPointsX>
          <gridLocation>
            <x>0</x>
            <y>0</y>
          </gridLocation>
          <xlabel>Time</xlabel>
          <ylabel>x</ylabel>
        </plot>
        <plot>
          <type>line</type>
          <x>clusterInfo|Output|Time</x>
          <y>clusterInfo|Output|y</y>
          <interpPointsX>300</interpPointsX>
          <gridLocation>
            <x>1</x>
            <y>0</y>
          </gridLocation>
          <xlabel>Time</xlabel>
          <ylabel>y</ylabel>
        </plot>
      </plotSettings>
      <actions>
        <how>png</how>
      </actions>
    </Plot>
  </OutStreams>

  <DataObjects>
    <PointSet name="inputPlaceHolder">
      <Input>cluster,dx,dy,ddx,ddy</Input>
      <Output>OutputPlaceHolder</Output>
    </PointSet>
    <HistorySet name="clusterInfo">
      <Input>labels</Input>
      <Output>Time,x,y</Output>
    </HistorySet>
    <HistorySet name="mData">
      <Input>cluster,dx,dy,ddx,ddy</Input>
      <Output>Time,x,y</Output>
    </HistorySet>
  </DataObjects>

</Simulation><|MERGE_RESOLUTION|>--- conflicted
+++ resolved
@@ -107,12 +107,8 @@
       <type>csv</type>
       <source>clusterInfo</source>
     </Print>
-<<<<<<< HEAD
-    <Plot dim="2" name="plotRawData" overwrite="True">
-=======
 
     <Plot  name="plotRawData" overwrite="True" >
->>>>>>> 6ff2e71f
       <plotSettings>
         <gridSpace>2 1</gridSpace>
         <plot>
@@ -144,11 +140,7 @@
         <how>png</how>
       </actions>
     </Plot>
-<<<<<<< HEAD
-    <Plot dim="2" name="plotPPDataLabel" overwrite="True">
-=======
     <Plot  name="plotPPDataLabel" overwrite="True" >
->>>>>>> 6ff2e71f
       <plotSettings>
         <plot>
           <type>line</type>
@@ -161,12 +153,8 @@
         <how>png</how>
       </actions>
     </Plot>
-<<<<<<< HEAD
-    <Plot dim="2" name="plotPPDataCentroid" overwrite="True">
-=======
 
     <Plot  name="plotPPDataCentroid" overwrite="True" >
->>>>>>> 6ff2e71f
       <plotSettings>
         <gridSpace>2 1</gridSpace>
         <plot>
