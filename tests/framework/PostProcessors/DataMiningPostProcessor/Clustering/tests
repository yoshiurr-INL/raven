--- conflicted
+++ resolved
@@ -54,24 +54,16 @@
     csv    = 'DirichletProcessGMM/dummy.csv'
   	output = 'DirichletProcessGMM/scatter.png'
   [../]
+  [./time_dep_clustering_filtered]
+	  type   = 'RavenFramework'
+	  input  = 'test_TD_KMeans_Filtered.xml'
+    csv    = 'time_dep_clustering_filtered/print0_0.csv time_dep_clustering_filtered/print0_1.csv time_dep_clustering_filtered/print0_2.csv time_dep_clustering_filtered/print0_2.csv time_dep_clustering_filtered/print0_3.csv time_dep_clustering_filtered/print0_4.csv time_dep_clustering_filtered/print0_5.csv time_dep_clustering_filtered/print1_0.csv time_dep_clustering_filtered/print1_1.csv time_dep_clustering_filtered/print1_2.csv time_dep_clustering_filtered/print1_3.csv'
+    xml    = 'time_dep_clustering_filtered/print0.xml time_dep_clustering_filtered/print1.xml'
+  [../] 
   [./VariationalGMM]
-<<<<<<< HEAD
-	type   = 'RavenFramework'
-	input  = 'test_dataMiningVariationalGMM.xml'
-        csv    = 'VariationalGMM/dummy.csv'
-	output = 'VariationalGMM/1-PlotVariationalGMMBlobs_dataMining.png'
-  [../] 
-  [./time_dep_clustering_filtered]
-	type   = 'RavenFramework'
-	input  = 'test_TD_KMeans_Filtered.xml'
-        csv    = 'time_dep_clustering_filtered/print0_0.csv time_dep_clustering_filtered/print0_1.csv time_dep_clustering_filtered/print0_2.csv time_dep_clustering_filtered/print0_2.csv time_dep_clustering_filtered/print0_3.csv time_dep_clustering_filtered/print0_4.csv time_dep_clustering_filtered/print0_5.csv time_dep_clustering_filtered/print1_0.csv time_dep_clustering_filtered/print1_1.csv time_dep_clustering_filtered/print1_2.csv time_dep_clustering_filtered/print1_3.csv'
-        xml    = 'time_dep_clustering_filtered/print0.xml time_dep_clustering_filtered/print1.xml'
-  [../] 
-=======
   	type   = 'RavenFramework'
   	input  = 'test_dataMiningVariationalGMM.xml'
     csv    = 'VariationalGMM/dummy.csv'
   	output = 'VariationalGMM/scatter.png'
   [../]
->>>>>>> 37e1ec13
 []