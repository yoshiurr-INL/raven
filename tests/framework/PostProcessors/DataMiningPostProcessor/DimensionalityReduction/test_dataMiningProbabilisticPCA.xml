<?xml version="1.0" ?>
<Simulation verbosity="silent">
<<<<<<< HEAD
    <RunInfo>
        <WorkingDir>ProbabilisticPCA</WorkingDir>
        <Sequence>readIn,PCAIris,output</Sequence>
        <batchSize>1</batchSize>
    </RunInfo>
    <Files>
        <Input name="DataSetsFile">./iris.csv</Input>
    </Files>
    <Models>
        <PostProcessor name='PCA' subType='DataMining' verbosity = 'quiet'>
            <KDD lib="SciKitLearn" labelFeature='component'>
                <Features>x1,x2,x3,x4</Features>
                <SKLtype>decomposition|ProbabilisticPCA</SKLtype>
                <n_components>2</n_components>
            </KDD>
        </PostProcessor>
    </Models>
    <Steps>
        <IOStep name='readIn' pauseAtEnd = 'True'>
            <Input    class = 'Files'             type = ''             >DataSetsFile</Input>
            <Output   class = 'DataObjects'       type = 'PointSet'     >DataSets</Output>
        </IOStep>
        <IOStep name='output' pauseAtEnd = 'True'>
            <Input   class = 'DataObjects'       type = 'PointSet'      >DataSets</Input>
            <Output  class = 'OutStreams'  type = 'Plot'          >PlotIris</Output>
        </IOStep>
        <PostProcess name='PCAIris' pauseAtEnd = 'True'>
            <Input   class = 'DataObjects'       type = 'PointSet'      >DataSets</Input>
            <Model   class = 'Models'            type = 'PostProcessor' >PCA</Model>
            <Output  class = 'DataObjects'       type = 'PointSet'      >DataSets</Output>
            <Output  class = 'OutStreams'  type = 'Print'         >dummy</Output>
        </PostProcess>
    </Steps>
    <OutStreams>
        <Print name = 'dummy'>
            <type>csv</type>
            <source>DataSets</source>
        </Print>
        <Plot dim="2" name="PlotIris" overwrite="false" verbosity="debug">
            <plotSettings>
                <plot>
                    <type>dataMining</type>
                    <SKLtype>cluster</SKLtype>
                    <x>DataSets|Output|component1</x>
                    <y>DataSets|Output|component2</y>
                    <clusterLabels>DataSets|Input|labels</clusterLabels>
                    <kwargs>
                    </kwargs>
                </plot>
                <xlabel>Component 1</xlabel>
                <ylabel>Component 2</ylabel>
            </plotSettings>
            <actions>
                <how>png</how>
            </actions>
        </Plot>
    </OutStreams>
    <DataObjects>
        <PointSet name="DataSets">
            <Input>x1,x2,x3,x4,labels</Input>
            <Output>Output</Output>
        </PointSet>
    </DataObjects>
=======
  <RunInfo>
    <WorkingDir>ProbabilisticPCA</WorkingDir>
    <Sequence>readIn,PCAIris,output</Sequence>
    <batchSize>1</batchSize>
  </RunInfo>
  <Files>
    <Input name="DataSetsFile">./iris.csv</Input>
  </Files>
  <Models>
    <PostProcessor name='PCA' subType='DataMining' verbosity = 'quiet'>
      <KDD lib='SciKitLearn' labelFeature='component'>
        <Features>x1,x2,x3,x4</Features>
        <SKLtype>decomposition|ProbabilisticPCA</SKLtype>
        <n_components>2</n_components>
      </KDD>
    </PostProcessor>
  </Models>
  <Steps>
    <IOStep name='readIn' pauseAtEnd = 'True'>
      <Input    class='Files'       type=''        >DataSetsFile</Input>
      <Output   class='DataObjects' type='PointSet'>DataSets</Output>
    </IOStep>
    <IOStep name='output' pauseAtEnd = 'True'>
      <Input   class='DataObjects' type='PointSet'>DataSets</Input>
      <Output  class='OutStreams'  type='Plot'    >PlotIris</Output>
    </IOStep>
    <PostProcess name='PCAIris' pauseAtEnd = 'True'>
      <Input   class='DataObjects' type='PointSet'      >DataSets</Input>
      <Model   class='Models'      type='PostProcessor' >PCA</Model>
      <Output  class='DataObjects' type='PointSet'      >DataSets</Output>
      <Output  class='OutStreams'  type='Print'         >dummy</Output>
    </PostProcess>
  </Steps>
  <OutStreams>
    <Print name = 'dummy'>
      <type>csv</type>
      <source>DataSets</source>
    </Print>
    <Plot dim="2" name="PlotIris" overwrite="false" verbosity="debug">
      <plotSettings>
        <plot>
          <type>dataMining</type>
          <SKLtype>cluster</SKLtype>
          <x>DataSets|Output|component1</x>
          <y>DataSets|Output|component2</y>
          <clusterLabels>DataSets|Input|labels</clusterLabels>
          <kwargs> </kwargs>
        </plot>
        <xlabel>Component 1</xlabel>
        <ylabel>Component 2</ylabel>
      </plotSettings>
      <actions>
        <how>png</how>
      </actions>
    </Plot>
  </OutStreams>
  <DataObjects>
    <PointSet name="DataSets">
      <Input>x1,x2,x3,x4,labels</Input>
      <Output>Output</Output>
    </PointSet>
  </DataObjects>
>>>>>>> 60f4be8f
</Simulation>
<|MERGE_RESOLUTION|>--- conflicted
+++ resolved
@@ -1,70 +1,5 @@
 <?xml version="1.0" ?>
 <Simulation verbosity="silent">
-<<<<<<< HEAD
-    <RunInfo>
-        <WorkingDir>ProbabilisticPCA</WorkingDir>
-        <Sequence>readIn,PCAIris,output</Sequence>
-        <batchSize>1</batchSize>
-    </RunInfo>
-    <Files>
-        <Input name="DataSetsFile">./iris.csv</Input>
-    </Files>
-    <Models>
-        <PostProcessor name='PCA' subType='DataMining' verbosity = 'quiet'>
-            <KDD lib="SciKitLearn" labelFeature='component'>
-                <Features>x1,x2,x3,x4</Features>
-                <SKLtype>decomposition|ProbabilisticPCA</SKLtype>
-                <n_components>2</n_components>
-            </KDD>
-        </PostProcessor>
-    </Models>
-    <Steps>
-        <IOStep name='readIn' pauseAtEnd = 'True'>
-            <Input    class = 'Files'             type = ''             >DataSetsFile</Input>
-            <Output   class = 'DataObjects'       type = 'PointSet'     >DataSets</Output>
-        </IOStep>
-        <IOStep name='output' pauseAtEnd = 'True'>
-            <Input   class = 'DataObjects'       type = 'PointSet'      >DataSets</Input>
-            <Output  class = 'OutStreams'  type = 'Plot'          >PlotIris</Output>
-        </IOStep>
-        <PostProcess name='PCAIris' pauseAtEnd = 'True'>
-            <Input   class = 'DataObjects'       type = 'PointSet'      >DataSets</Input>
-            <Model   class = 'Models'            type = 'PostProcessor' >PCA</Model>
-            <Output  class = 'DataObjects'       type = 'PointSet'      >DataSets</Output>
-            <Output  class = 'OutStreams'  type = 'Print'         >dummy</Output>
-        </PostProcess>
-    </Steps>
-    <OutStreams>
-        <Print name = 'dummy'>
-            <type>csv</type>
-            <source>DataSets</source>
-        </Print>
-        <Plot dim="2" name="PlotIris" overwrite="false" verbosity="debug">
-            <plotSettings>
-                <plot>
-                    <type>dataMining</type>
-                    <SKLtype>cluster</SKLtype>
-                    <x>DataSets|Output|component1</x>
-                    <y>DataSets|Output|component2</y>
-                    <clusterLabels>DataSets|Input|labels</clusterLabels>
-                    <kwargs>
-                    </kwargs>
-                </plot>
-                <xlabel>Component 1</xlabel>
-                <ylabel>Component 2</ylabel>
-            </plotSettings>
-            <actions>
-                <how>png</how>
-            </actions>
-        </Plot>
-    </OutStreams>
-    <DataObjects>
-        <PointSet name="DataSets">
-            <Input>x1,x2,x3,x4,labels</Input>
-            <Output>Output</Output>
-        </PointSet>
-    </DataObjects>
-=======
   <RunInfo>
     <WorkingDir>ProbabilisticPCA</WorkingDir>
     <Sequence>readIn,PCAIris,output</Sequence>
@@ -127,5 +62,4 @@
       <Output>Output</Output>
     </PointSet>
   </DataObjects>
->>>>>>> 60f4be8f
 </Simulation>
