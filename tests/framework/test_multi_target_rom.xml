<?xml version="1.0" encoding="UTF-8"?>
<Simulation verbosity='debug'>
<RunInfo>
    <WorkingDir>test_rom_trainer</WorkingDir>
    <Files>TMI_PRA_trans_MC_control.py,TMI.i,TMI_steady_restart/1863.rd-0,TMI_steady_restart/1863.xdr,TMI_steady_restart/1863.xdr.0000,TMI_steady_restart/1863_mesh.cpr</Files>
    <Sequence>MC_for_rom_trainer,test_extract_for_rom_trainer,test_rom_trainer,rom_MC,test_rom_trainer_nd_interp,rom_MC_nd_interpolator</Sequence>
    <batchSize>1</batchSize>
</RunInfo>
<Distributions>
    <Uniform name='auxbackup'>
        <lowerBound>0</lowerBound>
        <upperBound>2000</upperBound>
    </Uniform>
    <Uniform name='DG1backup'>
        <lowerBound>0</lowerBound>
        <upperBound>1000</upperBound>
    </Uniform>
</Distributions>
<Models>
    <Code name='MyRAVEN' subType='RAVEN'><executable>%FRAMEWORK_DIR%/../RAVEN-%METHOD%</executable></Code>
    <ROM  name='ROM1' subType='SciKitLearn'>
      <Features>DeltaTimeScramToAux,DG1recoveryTime</Features>
      <Target>CladTempTreshold,UpperPlenum:energy</Target>
      <SKLtype>svm|LinearSVC</SKLtype>
      <C>10.0</C>
      <tol>0.0001</tol>
    </ROM>
    <ROM  name='ROM2' subType='NDinvDistWeight'>
        <Features>DeltaTimeScramToAux,DG1recoveryTime</Features>
        <Target>CladTempTreshold,UpperPlenum:energy</Target>
        <p>3</p>
    </ROM>
</Models>
<Samplers>
  <MonteCarlo     name='RAVENmc3'>
    <sampler_init>
      <limit>3</limit>
    </sampler_init>
    <variable name='DeltaTimeScramToAux'>
      <distribution  >auxbackup</distribution>
    </variable>
    <variable name='DG1recoveryTime'>
      <distribution >DG1backup</distribution>
    </variable>
  </MonteCarlo>
  <MonteCarlo     name='RAVENmcCode3'>
      <sampler_init>
          <limit>3</limit>
      </sampler_init>
  </MonteCarlo>
    <MonteCarlo     name='RAVENmcND'>
        <sampler_init>
            <limit>3</limit>
            <initial_seed>200286</initial_seed>
        </sampler_init>
        <variable name='DeltaTimeScramToAux'>
            <distribution  >auxbackup</distribution>
        </variable>
        <variable name='DG1recoveryTime'>
            <distribution  >DG1backup</distribution>
        </variable>
    </MonteCarlo>
</Samplers>
<Steps verbosity='debug'> 
    <MultiRun name='MC_for_rom_trainer' verbosity='debug'>
        <Input   class='Files'      type=''                >TMI.i</Input>
        <Input   class='Files'      type=''                >TMI_PRA_trans_MC_control.py</Input>
        <Input   class='Files'      type=''                >TMI_steady_restart/1863.rd-0</Input>
        <Input   class='Files'      type=''                >TMI_steady_restart/1863.xdr</Input>
        <Input   class='Files'      type=''                >TMI_steady_restart/1863.xdr.0000</Input>
        <Input   class='Files'      type=''                >TMI_steady_restart/1863_mesh.cpr</Input>
        <Model   class='Models'     type='Code'            >MyRAVEN</Model>
        <Sampler class='Samplers'   type='MonteCarlo'      >RAVENmcCode3</Sampler>
        <Output  class='Databases'  type='HDF5'            >MC_TEST_EXTRACT_STEP_FOR_ROM_TRAINER</Output>
    </MultiRun>  
    <IOStep name='test_extract_for_rom_trainer' verbosity='debug'>
        <Input   class='Databases' type='HDF5'        >MC_TEST_EXTRACT_STEP_FOR_ROM_TRAINER</Input>
        <Output  class='DataObjects'     type='TimePointSet'>timepointset_from_database_for_rom_trainer</Output>
        <Output  class='OutStreamManager' type='Print'>ciccio</Output>
    </IOStep>  
    <RomTrainer name='test_rom_trainer' verbosity='debug'>
        <Input   class='DataObjects'  type='TimePointSet'>timepointset_from_database_for_rom_trainer</Input>
        <Output  class='Models' type='ROM'         >ROM1</Output>
    </RomTrainer>
    <RomTrainer name='test_rom_trainer_nd_interp'>
        <Input   class='DataObjects'  type='TimePointSet'>timepointset_from_database_for_rom_trainer</Input>
        <Output  class='Models' type='ROM'         >ROM2</Output>
    </RomTrainer>
    <MultiRun name='rom_MC' re-seeding='200286'>
        <Input   class='DataObjects'    type='TimePoint'   >data_for_sampling_empty_at_begin</Input>
        <Model   class='Models'   type='ROM'         >ROM1</Model>
        <Sampler class='Samplers' type='MonteCarlo'  >RAVENmc3</Sampler>
        <Output  class='DataObjects'    type='TimePointSet'>outputMontecarloRom</Output>
        <Output  class='OutStreamManager' type='Print'>outputMontecarloMultiTargetRom_dump</Output>
    </MultiRun>
    <MultiRun name='rom_MC_nd_interpolator'>
        <Input   class='DataObjects'    type='TimePoint'   >data_for_sampling_empty_at_begin_nd</Input>
        <Model   class='Models'   type='ROM'         >ROM2</Model>
        <Sampler class='Samplers' type='MonteCarlo'  >RAVENmcND</Sampler>
        <Output  class='DataObjects'    type='TimePointSet'>outputMontecarloRomND</Output>
        <Output  class='OutStreamManager' type='Print'>outputMontecarloMultiTargetRomND_dump</Output>
    </MultiRun>
</Steps>

<OutStreamManager>
  <Print name='outputMontecarloMultiTargetRom_dump'>
    <type>csv</type>
    <source>outputMontecarloRom</source>
  </Print>
  <Print name='outputMontecarloMultiTargetRomND_dump'>
    <type>csv</type>
    <source>outputMontecarloRomND</source>
  </Print>
  <Print name='ciccio'>
    <type>csv</type>
    <source>timepointset_from_database_for_rom_trainer</source>
  </Print>
</OutStreamManager>
    
<Databases>
  <HDF5 name="MC_TEST_EXTRACT_STEP_FOR_ROM_TRAINER"/> 
</Databases>
<DataObjects>
<<<<<<< HEAD
    <TimePoint name='data_for_sampling_empty_at_begin' inputTs='2'>
        <Input name="1">DeltaTimeScramToAux,DG1recoveryTime</Input>
        <Output>OutputPlaceHolder</Output>
    </TimePoint>
    <TimePoint name='data_for_sampling_empty_at_begin_nd' inputTs='2'>
        <Input name="1">DeltaTimeScramToAux,DG1recoveryTime</Input>
=======
   <TimePointSet name='timepointset_from_database_for_rom_trainer' inputTs='2'>
        <Input>DeltaTimeScramToAux,DG1recoveryTime</Input>
        <Output>CladTempTreshold,UpperPlenum:energy</Output>
   </TimePointSet>
   <TimePoint name='data_for_sampling_empty_at_begin' inputTs='2' historyName="1">
        <Input>DeltaTimeScramToAux,DG1recoveryTime</Input>
        <Output>OutputPlaceHolder</Output>
   </TimePoint>
    <TimePoint name='data_for_sampling_empty_at_begin_nd' inputTs='2' historyName="1">
        <Input>DeltaTimeScramToAux,DG1recoveryTime</Input>
>>>>>>> b4da419a
        <Output>OutputPlaceHolder</Output>
    </TimePoint>
   <TimePointSet name='timepointset_from_database_for_rom_trainer' inputTs='2'>
        <Input>DeltaTimeScramToAux,DG1recoveryTime</Input>
        <Output>CladTempTreshold,UpperPlenum:energy</Output>
   </TimePointSet>
   <TimePointSet name='outputMontecarloRom' inputTs='2'>
        <Input>DeltaTimeScramToAux,DG1recoveryTime</Input>
        <Output>CladTempTreshold,UpperPlenum:energy</Output>
   </TimePointSet>
    <TimePointSet name='outputMontecarloRomND' inputTs='2'>
        <Input>DeltaTimeScramToAux,DG1recoveryTime</Input>
        <Output>CladTempTreshold,UpperPlenum:energy</Output>
    </TimePointSet>
</DataObjects>
</Simulation>


<|MERGE_RESOLUTION|>--- conflicted
+++ resolved
@@ -121,25 +121,12 @@
   <HDF5 name="MC_TEST_EXTRACT_STEP_FOR_ROM_TRAINER"/> 
 </Databases>
 <DataObjects>
-<<<<<<< HEAD
-    <TimePoint name='data_for_sampling_empty_at_begin' inputTs='2'>
-        <Input name="1">DeltaTimeScramToAux,DG1recoveryTime</Input>
-        <Output>OutputPlaceHolder</Output>
-    </TimePoint>
-    <TimePoint name='data_for_sampling_empty_at_begin_nd' inputTs='2'>
-        <Input name="1">DeltaTimeScramToAux,DG1recoveryTime</Input>
-=======
-   <TimePointSet name='timepointset_from_database_for_rom_trainer' inputTs='2'>
-        <Input>DeltaTimeScramToAux,DG1recoveryTime</Input>
-        <Output>CladTempTreshold,UpperPlenum:energy</Output>
-   </TimePointSet>
    <TimePoint name='data_for_sampling_empty_at_begin' inputTs='2' historyName="1">
         <Input>DeltaTimeScramToAux,DG1recoveryTime</Input>
         <Output>OutputPlaceHolder</Output>
    </TimePoint>
     <TimePoint name='data_for_sampling_empty_at_begin_nd' inputTs='2' historyName="1">
         <Input>DeltaTimeScramToAux,DG1recoveryTime</Input>
->>>>>>> b4da419a
         <Output>OutputPlaceHolder</Output>
     </TimePoint>
    <TimePointSet name='timepointset_from_database_for_rom_trainer' inputTs='2'>
