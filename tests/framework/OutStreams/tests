[Tests]
 [./image_generation_text]
  type = 'RavenFramework'
  input = 'imageGeneration_ps.xml'
  output = 'plot/1-test_scatter.ps'
  text = 'plot/1-test_scatter.ps'
  comment = '%'
  minimum_library_versions = 'matplotlib 2.0'
 [../]

 [./image_generation_raw]
  type = 'RavenPython'
  input = 'testImageGeneration.py'
  #input = 'imageGeneration_png.xml'
  required_executable = 'compare'
  required_executable_check_flags='gold/plot/1-test_scatter.png gold/plot/1-test_scatter.png -metric ae null:'
  minimum_library_versions = 'matplotlib 2.0'
 [../]

# [./colorbar_plot]
#   type = 'RavenPython'
#   input = 'testImageColorbar.py'
<<<<<<< HEAD
#  #input = 'test_colorbar.xml'
#  required_executable = 'compare'
#  required_executable_check_flags='gold/plot/colorbarTest.png gold/plot/colorbarTest.png -metric ae null:'
=======
#   #input = 'test_colorbar.xml'
#   required_executable = 'compare'
#   required_executable_check_flags='gold/plot/colorbarTest.png gold/plot/colorbarTest.png -metric ae null:'
>>>>>>> 112dd1bb
# [../]

 [./interactive_plotting]
  type = 'RavenFramework'
  input = 'interactivePlot.xml'
  required_libraries = 'autopy pyscreenshot'
  output = 'plot/test_0_1.png plot/test_0_2.png plot/test_1_0.png plot/test_1_1.png plot/test_1_2.png plot/test_2_0.png plot/test_2_1.png plot/test_2_2.png'
  [../]

 [./test_subPlot]
  type = 'RavenFramework'
  input = 'test_subPlot.xml'
  output = 'subplot_output/1-subPlot1_surface-surface-surface.png subplot_output/1-subPlot2_stem-stem-stem.png subplot_output/1-subPlot3_stem-stem-stem-stem-stem.png'
 [../]

 [./io_ROM_pickle]
  type = 'RavenFramework'
  input = 'test_io_ROM_pickle.xml'
  output = 'IO_ROM_PICKLE/PrintData_Pickle.csv IO_ROM_PICKLE/PrintData.csv'
  csv = 'IO_ROM_PICKLE/PrintData_Pickle.csv IO_ROM_PICKLE/PrintData.csv'
 [../]
[]<|MERGE_RESOLUTION|>--- conflicted
+++ resolved
@@ -20,15 +20,9 @@
 # [./colorbar_plot]
 #   type = 'RavenPython'
 #   input = 'testImageColorbar.py'
-<<<<<<< HEAD
-#  #input = 'test_colorbar.xml'
-#  required_executable = 'compare'
-#  required_executable_check_flags='gold/plot/colorbarTest.png gold/plot/colorbarTest.png -metric ae null:'
-=======
 #   #input = 'test_colorbar.xml'
 #   required_executable = 'compare'
 #   required_executable_check_flags='gold/plot/colorbarTest.png gold/plot/colorbarTest.png -metric ae null:'
->>>>>>> 112dd1bb
 # [../]
 
  [./interactive_plotting]
